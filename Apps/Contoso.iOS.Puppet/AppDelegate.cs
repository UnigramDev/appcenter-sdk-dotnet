--- conflicted
+++ resolved
@@ -31,11 +31,8 @@
             Distribute.SetInstallUrl("https://install.portal-server-core-integration.dev.avalanch.es");
             Distribute.SetApiUrl("https://api-gateway-core-integration.dev.avalanch.es/v0.1");
             Distribute.DontCheckForUpdatesInDebug();
-<<<<<<< HEAD
             Distribute.WillExitApp = OnWillExitApp;
-=======
             Distribute.NoReleaseAvailable = OnNoReleaseAvailable;
->>>>>>> 72af66db
             var plist = NSUserDefaults.StandardUserDefaults;
             var storageSizeValue = plist.IntForKey(Constants.StorageSizeKey);
             if (storageSizeValue > 0)
@@ -46,15 +43,14 @@
             return true;
         }
 
-<<<<<<< HEAD
         void OnWillExitApp()
         {
             AppCenterLog.Info(LogTag, "App will close callback invoked.");
-=======
+        }
+
         void OnNoReleaseAvailable()
         {
             AppCenterLog.Info(LogTag, "No release available callback invoked.");
->>>>>>> 72af66db
         }
     }
 }
