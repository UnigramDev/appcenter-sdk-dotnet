--- conflicted
+++ resolved
@@ -38,14 +38,6 @@
             {
                 Icon = "handbag.png";
             }
-<<<<<<< HEAD
-
-            // Setup auth type dropdown choices
-            foreach (var authType in AuthTypeUtils.GetAuthTypeChoiceStrings())
-            {
-                this.AuthTypePicker.Items.Add(authType);
-            }
-            this.AuthTypePicker.SelectedIndex = (int)(AuthTypeUtils.GetPersistedAuthType());
 
             // Setup track update dropdown choices.
             foreach (var trackUpdateType in TrackUpdateUtils.GetUpdateTrackChoiceStrings())
@@ -60,8 +52,6 @@
                 this.UpdateTrackTimePicker.Items.Add(setupTimeType);
             }
             UpdateTrackTimePicker.SelectedIndex = (int)(TrackUpdateUtils.GetPersistedUpdateTrackTime());
-=======
->>>>>>> dc7a4c15
         }
 
         protected override async void OnAppearing()
