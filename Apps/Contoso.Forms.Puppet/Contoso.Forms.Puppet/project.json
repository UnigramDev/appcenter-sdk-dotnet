--- conflicted
+++ resolved
@@ -1,18 +1,9 @@
 ﻿{
   "dependencies": {
     "NETStandard.Library": "1.6.1",
-<<<<<<< HEAD
-    "Xamarin.Forms": "2.3.4.231"
-  },
-  "frameworks": {
-    "netstandard1.0": {
-      "imports": "portable-net45+win8+wpa81"
-    }
-=======
     "Xamarin.Forms": "2.4.0.38779"
   },
   "frameworks": {
     "netstandard1.0": {}
->>>>>>> d4394b93
   }
 }