﻿using Microsoft.Azure.Mobile;
using Xamarin.Forms;
using Microsoft.Azure.Mobile.Analytics;
using Microsoft.Azure.Mobile.Crashes;
using Microsoft.Azure.Mobile.Distribute;
using Microsoft.Azure.Mobile.Push;
using System.Threading.Tasks;

namespace Contoso.Forms.Puppet
{
    public partial class App : Application
    {
        public const string LogTag = "MobileCenterXamarinPuppet";

        public App()
        {
            InitializeComponent();

            MainPage = new NavigationPage(new MainPuppetPage());
        }

        protected override void OnStart()
        {
            MobileCenterLog.Assert(LogTag, "MobileCenter.LogLevel=" + MobileCenter.LogLevel);
            MobileCenter.LogLevel = LogLevel.Verbose;
            MobileCenterLog.Info(LogTag, "MobileCenter.LogLevel=" + MobileCenter.LogLevel);
            MobileCenterLog.Info(LogTag, "MobileCenter.Configured=" + MobileCenter.Configured);

            //set event handlers
            Crashes.SendingErrorReport += SendingErrorReportHandler;
            Crashes.SentErrorReport += SentErrorReportHandler;
            Crashes.FailedToSendErrorReport += FailedToSendErrorReportHandler;

            //set callbacks
            Crashes.ShouldProcessErrorReport = ShouldProcess;
            Crashes.ShouldAwaitUserConfirmation = ConfirmationHandler;

            Distribute.ReleaseAvailable = OnReleaseAvailable;

            MobileCenterLog.Assert(LogTag, "MobileCenter.Configured=" + MobileCenter.Configured);
            MobileCenterLog.Assert(LogTag, "MobileCenter.InstallId (before configure)=" + MobileCenter.InstallId);
            MobileCenter.SetLogUrl("https://in-integration.dev.avalanch.es");
            Distribute.SetInstallUrl("http://install.asgard-int.trafficmanager.net");
            Distribute.SetApiUrl("https://asgard-int.trafficmanager.net/api/v0.1");
<<<<<<< HEAD
            MobileCenter.Start("uwp=42f4a839-c54c-44da-8072-a2f2a61751b2;android=bff0949b-7970-439d-9745-92cdc59b10fe;ios=b889c4f2-9ac2-4e2e-ae16-dae54f2c5899",
                               typeof(Analytics), typeof(Push));
            
            Analytics.TrackEvent("myEvent");
            Analytics.TrackEvent("myEvent2", new Dictionary<string, string> { { "someKey", "someValue" } });
=======
            MobileCenter.Start("uwp=b46e0da7-4e5a-40c1-a306-acc7c30ddc2e;android=bff0949b-7970-439d-9745-92cdc59b10fe;ios=b889c4f2-9ac2-4e2e-ae16-dae54f2c5899",
>>>>>>> 229fbde4
                               typeof(Analytics), typeof(Crashes), typeof(Distribute));

            MobileCenterLog.Info(LogTag, "MobileCenter.InstallId=" + MobileCenter.InstallId);
            MobileCenterLog.Info(LogTag, "Crashes.HasCrashedInLastSession=" + Crashes.HasCrashedInLastSession);
            Crashes.GetLastSessionCrashReportAsync().ContinueWith(report =>
            {
                MobileCenterLog.Info(LogTag, " Crashes.LastSessionCrashReport.Exception=" + report.Result?.Exception);
            });
        }

        protected override void OnSleep()
        {
            // Handle when your app sleeps
        }

        protected override void OnResume()
        {
            // Handle when your app resumes
        }

        void SendingErrorReportHandler(object sender, SendingErrorReportEventArgs e)
        {
            MobileCenterLog.Info(LogTag, "Sending error report");

            var args = e as SendingErrorReportEventArgs;
            ErrorReport report = args.Report;

            //test some values
            if (report.Exception != null)
            {
                MobileCenterLog.Info(LogTag, report.Exception.ToString());
            }
            else if (report.AndroidDetails != null)
            {
                MobileCenterLog.Info(LogTag, report.AndroidDetails.ThreadName);
            }
        }

        void SentErrorReportHandler(object sender, SentErrorReportEventArgs e)
        {
            MobileCenterLog.Info(LogTag, "Sent error report");

            var args = e as SentErrorReportEventArgs;
            ErrorReport report = args.Report;

            //test some values
            if (report.Exception != null)
            {
                MobileCenterLog.Info(LogTag, report.Exception.ToString());
            }
            else
            {
                MobileCenterLog.Info(LogTag, "No system exception was found");
            }

            if (report.AndroidDetails != null)
            {
                MobileCenterLog.Info(LogTag, report.AndroidDetails.ThreadName);
            }
        }

        void FailedToSendErrorReportHandler(object sender, FailedToSendErrorReportEventArgs e)
        {
            MobileCenterLog.Info(LogTag, "Failed to send error report");

            var args = e as FailedToSendErrorReportEventArgs;
            ErrorReport report = args.Report;

            //test some values
            if (report.Exception != null)
            {
                MobileCenterLog.Info(LogTag, report.Exception.ToString());
            }
            else if (report.AndroidDetails != null)
            {
                MobileCenterLog.Info(LogTag, report.AndroidDetails.ThreadName);
            }

            if (e.Exception != null)
            {
                MobileCenterLog.Info(LogTag, "There is an exception associated with the failure");
            }
        }


        bool ShouldProcess(ErrorReport report)
        {
            MobileCenterLog.Info(LogTag, "Determining whether to process error report");
            return true;
        }


        bool ConfirmationHandler()
        {
            Xamarin.Forms.Device.BeginInvokeOnMainThread(() =>
            {
                Current.MainPage.DisplayActionSheet("Crash detected. Send anonymous crash report?", null, null, "Send", "Always Send", "Don't Send").ContinueWith((arg) =>
                {
                    var answer = arg.Result;
                    UserConfirmation userConfirmationSelection;
                    if (answer == "Send")
                    {
                        userConfirmationSelection = UserConfirmation.Send;
                    }
                    else if (answer == "Always Send")
                    {
                        userConfirmationSelection = UserConfirmation.AlwaysSend;
                    }
                    else
                    {
                        userConfirmationSelection = UserConfirmation.DontSend;
                    }
                    MobileCenterLog.Debug(LogTag, "User selected confirmation option: \"" + answer + "\"");
                    Crashes.NotifyUserConfirmation(userConfirmationSelection);
                });
            });

            return true;
        }

        bool OnReleaseAvailable(ReleaseDetails releaseDetails)
        {
            MobileCenterLog.Info(LogTag, "OnReleaseAvailable id=" + releaseDetails.Id
                                            + " version=" + releaseDetails.Version
                                            + " releaseNotesUrl=" + releaseDetails.ReleaseNotesUrl);
            var custom = releaseDetails.ReleaseNotes?.ToLowerInvariant().Contains("custom") ?? false;
            if (custom)
            {
                var title = "Version " + releaseDetails.ShortVersion + " available!";
                Task answer;
                if (releaseDetails.MandatoryUpdate)
                {
                    answer = Current.MainPage.DisplayAlert(title, releaseDetails.ReleaseNotes, "Update now!");
                }
                else
                {
                    answer = Current.MainPage.DisplayAlert(title, releaseDetails.ReleaseNotes, "Update now!", "Maybe tomorrow...");
                }
                answer.ContinueWith((task) =>
                {
                    if (releaseDetails.MandatoryUpdate || (task as Task<bool>).Result)
                    {
                        Distribute.NotifyUpdateAction(UpdateAction.Update);
                    }
                    else
                    {
                        Distribute.NotifyUpdateAction(UpdateAction.Postpone);
                    }
                });
            }
            return custom;
        }
    }
}<|MERGE_RESOLUTION|>--- conflicted
+++ resolved
@@ -42,17 +42,11 @@
             MobileCenter.SetLogUrl("https://in-integration.dev.avalanch.es");
             Distribute.SetInstallUrl("http://install.asgard-int.trafficmanager.net");
             Distribute.SetApiUrl("https://asgard-int.trafficmanager.net/api/v0.1");
-<<<<<<< HEAD
             MobileCenter.Start("uwp=42f4a839-c54c-44da-8072-a2f2a61751b2;android=bff0949b-7970-439d-9745-92cdc59b10fe;ios=b889c4f2-9ac2-4e2e-ae16-dae54f2c5899",
                                typeof(Analytics), typeof(Push));
             
             Analytics.TrackEvent("myEvent");
             Analytics.TrackEvent("myEvent2", new Dictionary<string, string> { { "someKey", "someValue" } });
-=======
-            MobileCenter.Start("uwp=b46e0da7-4e5a-40c1-a306-acc7c30ddc2e;android=bff0949b-7970-439d-9745-92cdc59b10fe;ios=b889c4f2-9ac2-4e2e-ae16-dae54f2c5899",
->>>>>>> 229fbde4
-                               typeof(Analytics), typeof(Crashes), typeof(Distribute));
-
             MobileCenterLog.Info(LogTag, "MobileCenter.InstallId=" + MobileCenter.InstallId);
             MobileCenterLog.Info(LogTag, "Crashes.HasCrashedInLastSession=" + Crashes.HasCrashedInLastSession);
             Crashes.GetLastSessionCrashReportAsync().ContinueWith(report =>
