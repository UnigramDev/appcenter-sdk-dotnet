--- conflicted
+++ resolved
@@ -7,9 +7,8 @@
     <Version>2.5.0</Version>
   </PropertyGroup>
   <ItemGroup>
-<<<<<<< HEAD
-    <PackageReference Include="Microsoft.AppCenter.Analytics" Version="2.4.0-preview" />
-    <PackageReference Include="Microsoft.AppCenter.Crashes" Version="2.4.0-preview" />
+    <PackageReference Include="Microsoft.AppCenter.Analytics" Version="2.5.0." />
+    <PackageReference Include="Microsoft.AppCenter.Crashes" Version="2.5.0" />
     <PackageReference Include="Microsoft.AspNetCore.StaticFiles" Version="2.2.0" />
   </ItemGroup>
   <ItemGroup>
@@ -24,9 +23,5 @@
       <Generator>SettingsSingleFileGenerator</Generator>
       <LastGenOutput>Settings.Designer.cs</LastGenOutput>
     </None>
-=======
-    <PackageReference Include="Microsoft.AppCenter.Analytics" Version="2.5.0" />
-    <PackageReference Include="Microsoft.AppCenter.Crashes" Version="2.5.0" />
->>>>>>> 5be3f466
   </ItemGroup>
 </Project>