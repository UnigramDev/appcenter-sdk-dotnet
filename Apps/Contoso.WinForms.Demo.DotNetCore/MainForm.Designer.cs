--- conflicted
+++ resolved
@@ -87,10 +87,10 @@
             this.Tabs.Controls.Add(this.CrashesTab);
             this.Tabs.Dock = System.Windows.Forms.DockStyle.Fill;
             this.Tabs.Location = new System.Drawing.Point(0, 0);
-            this.Tabs.Margin = new System.Windows.Forms.Padding(2, 3, 2, 3);
+            this.Tabs.Margin = new System.Windows.Forms.Padding(4, 6, 4, 6);
             this.Tabs.Name = "Tabs";
             this.Tabs.SelectedIndex = 0;
-            this.Tabs.Size = new System.Drawing.Size(384, 523);
+            this.Tabs.Size = new System.Drawing.Size(768, 1006);
             this.Tabs.TabIndex = 0;
             this.Tabs.SelectedIndexChanged += new System.EventHandler(this.Tabs_SelectedIndexChanged);
             // 
@@ -100,11 +100,11 @@
             this.AppCenterTab.Controls.Add(this.AppCenterLogLevelLabel);
             this.AppCenterTab.Controls.Add(this.AppCenterLogLevel);
             this.AppCenterTab.Controls.Add(this.AppCenterEnabled);
-            this.AppCenterTab.Location = new System.Drawing.Point(4, 22);
-            this.AppCenterTab.Margin = new System.Windows.Forms.Padding(2, 3, 2, 3);
+            this.AppCenterTab.Location = new System.Drawing.Point(8, 39);
+            this.AppCenterTab.Margin = new System.Windows.Forms.Padding(4, 6, 4, 6);
             this.AppCenterTab.Name = "AppCenterTab";
-            this.AppCenterTab.Padding = new System.Windows.Forms.Padding(2, 3, 2, 3);
-            this.AppCenterTab.Size = new System.Drawing.Size(376, 497);
+            this.AppCenterTab.Padding = new System.Windows.Forms.Padding(4, 6, 4, 6);
+            this.AppCenterTab.Size = new System.Drawing.Size(752, 959);
             this.AppCenterTab.TabIndex = 0;
             this.AppCenterTab.Text = "App Center";
             this.AppCenterTab.UseVisualStyleBackColor = true;
@@ -118,11 +118,11 @@
             this.LogBox.Controls.Add(this.LogTagLabel);
             this.LogBox.Controls.Add(this.LogLevelLabel);
             this.LogBox.Controls.Add(this.LogLevelValue);
-            this.LogBox.Location = new System.Drawing.Point(8, 63);
-            this.LogBox.Margin = new System.Windows.Forms.Padding(2, 3, 2, 3);
+            this.LogBox.Location = new System.Drawing.Point(16, 121);
+            this.LogBox.Margin = new System.Windows.Forms.Padding(4, 6, 4, 6);
             this.LogBox.Name = "LogBox";
-            this.LogBox.Padding = new System.Windows.Forms.Padding(2, 3, 2, 3);
-            this.LogBox.Size = new System.Drawing.Size(360, 130);
+            this.LogBox.Padding = new System.Windows.Forms.Padding(4, 6, 4, 6);
+            this.LogBox.Size = new System.Drawing.Size(720, 250);
             this.LogBox.TabIndex = 5;
             this.LogBox.TabStop = false;
             this.LogBox.Text = "Log";
@@ -131,10 +131,10 @@
             // 
             this.WriteLog.Anchor = ((System.Windows.Forms.AnchorStyles)(((System.Windows.Forms.AnchorStyles.Bottom | System.Windows.Forms.AnchorStyles.Left)
             | System.Windows.Forms.AnchorStyles.Right)));
-            this.WriteLog.Location = new System.Drawing.Point(10, 101);
-            this.WriteLog.Margin = new System.Windows.Forms.Padding(2, 3, 2, 3);
+            this.WriteLog.Location = new System.Drawing.Point(20, 194);
+            this.WriteLog.Margin = new System.Windows.Forms.Padding(4, 6, 4, 6);
             this.WriteLog.Name = "WriteLog";
-            this.WriteLog.Size = new System.Drawing.Size(342, 23);
+            this.WriteLog.Size = new System.Drawing.Size(684, 44);
             this.WriteLog.TabIndex = 11;
             this.WriteLog.Text = "Write Log";
             this.WriteLog.UseVisualStyleBackColor = true;
@@ -144,48 +144,48 @@
             // 
             this.LogTag.Anchor = ((System.Windows.Forms.AnchorStyles)(((System.Windows.Forms.AnchorStyles.Top | System.Windows.Forms.AnchorStyles.Left)
             | System.Windows.Forms.AnchorStyles.Right)));
-            this.LogTag.Location = new System.Drawing.Point(106, 19);
-            this.LogTag.Margin = new System.Windows.Forms.Padding(2, 3, 2, 3);
+            this.LogTag.Location = new System.Drawing.Point(212, 37);
+            this.LogTag.Margin = new System.Windows.Forms.Padding(4, 6, 4, 6);
             this.LogTag.Name = "LogTag";
-            this.LogTag.Size = new System.Drawing.Size(246, 20);
+            this.LogTag.Size = new System.Drawing.Size(488, 31);
             this.LogTag.TabIndex = 10;
             // 
             // LogMessage
             // 
             this.LogMessage.Anchor = ((System.Windows.Forms.AnchorStyles)(((System.Windows.Forms.AnchorStyles.Top | System.Windows.Forms.AnchorStyles.Left)
             | System.Windows.Forms.AnchorStyles.Right)));
-            this.LogMessage.Location = new System.Drawing.Point(106, 42);
-            this.LogMessage.Margin = new System.Windows.Forms.Padding(2, 3, 2, 3);
+            this.LogMessage.Location = new System.Drawing.Point(212, 81);
+            this.LogMessage.Margin = new System.Windows.Forms.Padding(4, 6, 4, 6);
             this.LogMessage.Name = "LogMessage";
-            this.LogMessage.Size = new System.Drawing.Size(246, 20);
+            this.LogMessage.Size = new System.Drawing.Size(488, 31);
             this.LogMessage.TabIndex = 9;
             // 
             // LogMessageLabel
             // 
-            this.LogMessageLabel.Location = new System.Drawing.Point(6, 41);
-            this.LogMessageLabel.Margin = new System.Windows.Forms.Padding(2, 0, 2, 0);
+            this.LogMessageLabel.Location = new System.Drawing.Point(12, 79);
+            this.LogMessageLabel.Margin = new System.Windows.Forms.Padding(4, 0, 4, 0);
             this.LogMessageLabel.Name = "LogMessageLabel";
-            this.LogMessageLabel.Size = new System.Drawing.Size(94, 23);
+            this.LogMessageLabel.Size = new System.Drawing.Size(188, 44);
             this.LogMessageLabel.TabIndex = 8;
             this.LogMessageLabel.Text = "Log Message";
             this.LogMessageLabel.TextAlign = System.Drawing.ContentAlignment.MiddleRight;
             // 
             // LogTagLabel
             // 
-            this.LogTagLabel.Location = new System.Drawing.Point(6, 17);
-            this.LogTagLabel.Margin = new System.Windows.Forms.Padding(2, 0, 2, 0);
+            this.LogTagLabel.Location = new System.Drawing.Point(12, 33);
+            this.LogTagLabel.Margin = new System.Windows.Forms.Padding(4, 0, 4, 0);
             this.LogTagLabel.Name = "LogTagLabel";
-            this.LogTagLabel.Size = new System.Drawing.Size(94, 23);
+            this.LogTagLabel.Size = new System.Drawing.Size(188, 44);
             this.LogTagLabel.TabIndex = 7;
             this.LogTagLabel.Text = "Log Tag";
             this.LogTagLabel.TextAlign = System.Drawing.ContentAlignment.MiddleRight;
             // 
             // LogLevelLabel
             // 
-            this.LogLevelLabel.Location = new System.Drawing.Point(6, 67);
-            this.LogLevelLabel.Margin = new System.Windows.Forms.Padding(2, 0, 2, 0);
+            this.LogLevelLabel.Location = new System.Drawing.Point(12, 129);
+            this.LogLevelLabel.Margin = new System.Windows.Forms.Padding(4, 0, 4, 0);
             this.LogLevelLabel.Name = "LogLevelLabel";
-            this.LogLevelLabel.Size = new System.Drawing.Size(94, 23);
+            this.LogLevelLabel.Size = new System.Drawing.Size(188, 44);
             this.LogLevelLabel.TabIndex = 6;
             this.LogLevelLabel.Text = "Log Level";
             this.LogLevelLabel.TextAlign = System.Drawing.ContentAlignment.MiddleRight;
@@ -201,18 +201,18 @@
             "Info",
             "Warning",
             "Error"});
-            this.LogLevelValue.Location = new System.Drawing.Point(106, 68);
-            this.LogLevelValue.Margin = new System.Windows.Forms.Padding(2, 3, 2, 3);
+            this.LogLevelValue.Location = new System.Drawing.Point(212, 131);
+            this.LogLevelValue.Margin = new System.Windows.Forms.Padding(4, 6, 4, 6);
             this.LogLevelValue.Name = "LogLevelValue";
-            this.LogLevelValue.Size = new System.Drawing.Size(246, 21);
+            this.LogLevelValue.Size = new System.Drawing.Size(488, 33);
             this.LogLevelValue.TabIndex = 5;
             // 
             // AppCenterLogLevelLabel
             // 
-            this.AppCenterLogLevelLabel.Location = new System.Drawing.Point(20, 36);
-            this.AppCenterLogLevelLabel.Margin = new System.Windows.Forms.Padding(2, 0, 2, 0);
+            this.AppCenterLogLevelLabel.Location = new System.Drawing.Point(40, 69);
+            this.AppCenterLogLevelLabel.Margin = new System.Windows.Forms.Padding(4, 0, 4, 0);
             this.AppCenterLogLevelLabel.Name = "AppCenterLogLevelLabel";
-            this.AppCenterLogLevelLabel.Size = new System.Drawing.Size(88, 23);
+            this.AppCenterLogLevelLabel.Size = new System.Drawing.Size(176, 44);
             this.AppCenterLogLevelLabel.TabIndex = 4;
             this.AppCenterLogLevelLabel.Text = "Log Level";
             this.AppCenterLogLevelLabel.TextAlign = System.Drawing.ContentAlignment.MiddleRight;
@@ -228,10 +228,10 @@
             "Info",
             "Warning",
             "Error"});
-            this.AppCenterLogLevel.Location = new System.Drawing.Point(114, 37);
-            this.AppCenterLogLevel.Margin = new System.Windows.Forms.Padding(2, 3, 2, 3);
+            this.AppCenterLogLevel.Location = new System.Drawing.Point(228, 71);
+            this.AppCenterLogLevel.Margin = new System.Windows.Forms.Padding(4, 6, 4, 6);
             this.AppCenterLogLevel.Name = "AppCenterLogLevel";
-            this.AppCenterLogLevel.Size = new System.Drawing.Size(246, 21);
+            this.AppCenterLogLevel.Size = new System.Drawing.Size(488, 33);
             this.AppCenterLogLevel.TabIndex = 3;
             this.AppCenterLogLevel.SelectedIndexChanged += new System.EventHandler(this.AppCenterLogLevel_SelectedIndexChanged);
             // 
@@ -239,10 +239,10 @@
             // 
             this.AppCenterEnabled.Anchor = ((System.Windows.Forms.AnchorStyles)(((System.Windows.Forms.AnchorStyles.Top | System.Windows.Forms.AnchorStyles.Left)
             | System.Windows.Forms.AnchorStyles.Right)));
-            this.AppCenterEnabled.Location = new System.Drawing.Point(8, 6);
-            this.AppCenterEnabled.Margin = new System.Windows.Forms.Padding(2, 3, 2, 3);
+            this.AppCenterEnabled.Location = new System.Drawing.Point(16, 12);
+            this.AppCenterEnabled.Margin = new System.Windows.Forms.Padding(4, 6, 4, 6);
             this.AppCenterEnabled.Name = "AppCenterEnabled";
-            this.AppCenterEnabled.Size = new System.Drawing.Size(360, 24);
+            this.AppCenterEnabled.Size = new System.Drawing.Size(720, 46);
             this.AppCenterEnabled.TabIndex = 1;
             this.AppCenterEnabled.Text = "App Center Enabled";
             this.AppCenterEnabled.UseVisualStyleBackColor = true;
@@ -252,11 +252,11 @@
             // 
             this.AnalyticsTab.Controls.Add(this.EventBox);
             this.AnalyticsTab.Controls.Add(this.AnalyticsEnabled);
-            this.AnalyticsTab.Location = new System.Drawing.Point(4, 22);
-            this.AnalyticsTab.Margin = new System.Windows.Forms.Padding(2, 3, 2, 3);
+            this.AnalyticsTab.Location = new System.Drawing.Point(8, 39);
+            this.AnalyticsTab.Margin = new System.Windows.Forms.Padding(4, 6, 4, 6);
             this.AnalyticsTab.Name = "AnalyticsTab";
-            this.AnalyticsTab.Padding = new System.Windows.Forms.Padding(2, 3, 2, 3);
-            this.AnalyticsTab.Size = new System.Drawing.Size(376, 497);
+            this.AnalyticsTab.Padding = new System.Windows.Forms.Padding(4, 6, 4, 6);
+            this.AnalyticsTab.Size = new System.Drawing.Size(752, 959);
             this.AnalyticsTab.TabIndex = 1;
             this.AnalyticsTab.Text = "Analytics";
             this.AnalyticsTab.UseVisualStyleBackColor = true;
@@ -267,11 +267,11 @@
             this.EventBox.Controls.Add(this.EventProperties);
             this.EventBox.Controls.Add(this.EventName);
             this.EventBox.Controls.Add(this.EventNameLabel);
-            this.EventBox.Location = new System.Drawing.Point(8, 36);
-            this.EventBox.Margin = new System.Windows.Forms.Padding(2, 3, 2, 3);
+            this.EventBox.Location = new System.Drawing.Point(16, 69);
+            this.EventBox.Margin = new System.Windows.Forms.Padding(4, 6, 4, 6);
             this.EventBox.Name = "EventBox";
-            this.EventBox.Padding = new System.Windows.Forms.Padding(2, 3, 2, 3);
-            this.EventBox.Size = new System.Drawing.Size(360, 191);
+            this.EventBox.Padding = new System.Windows.Forms.Padding(4, 6, 4, 6);
+            this.EventBox.Size = new System.Drawing.Size(720, 367);
             this.EventBox.TabIndex = 3;
             this.EventBox.TabStop = false;
             this.EventBox.Text = "Event";
@@ -280,10 +280,10 @@
             // 
             this.TrackEvent.Anchor = ((System.Windows.Forms.AnchorStyles)(((System.Windows.Forms.AnchorStyles.Bottom | System.Windows.Forms.AnchorStyles.Left)
             | System.Windows.Forms.AnchorStyles.Right)));
-            this.TrackEvent.Location = new System.Drawing.Point(10, 162);
-            this.TrackEvent.Margin = new System.Windows.Forms.Padding(2, 3, 2, 3);
+            this.TrackEvent.Location = new System.Drawing.Point(20, 312);
+            this.TrackEvent.Margin = new System.Windows.Forms.Padding(4, 6, 4, 6);
             this.TrackEvent.Name = "TrackEvent";
-            this.TrackEvent.Size = new System.Drawing.Size(342, 23);
+            this.TrackEvent.Size = new System.Drawing.Size(684, 44);
             this.TrackEvent.TabIndex = 14;
             this.TrackEvent.Text = "Track Event";
             this.TrackEvent.UseVisualStyleBackColor = true;
@@ -299,12 +299,12 @@
             this.EventProperties.Columns.AddRange(new System.Windows.Forms.DataGridViewColumn[] {
             this.Key,
             this.Value});
-            this.EventProperties.Location = new System.Drawing.Point(10, 44);
-            this.EventProperties.Margin = new System.Windows.Forms.Padding(2, 3, 2, 3);
+            this.EventProperties.Location = new System.Drawing.Point(20, 85);
+            this.EventProperties.Margin = new System.Windows.Forms.Padding(4, 6, 4, 6);
             this.EventProperties.Name = "EventProperties";
             this.EventProperties.RowHeadersWidth = 82;
             this.EventProperties.RowHeadersWidthSizeMode = System.Windows.Forms.DataGridViewRowHeadersWidthSizeMode.DisableResizing;
-            this.EventProperties.Size = new System.Drawing.Size(342, 110);
+            this.EventProperties.Size = new System.Drawing.Size(684, 212);
             this.EventProperties.TabIndex = 13;
             // 
             // Key
@@ -329,19 +329,19 @@
             // 
             this.EventName.Anchor = ((System.Windows.Forms.AnchorStyles)(((System.Windows.Forms.AnchorStyles.Top | System.Windows.Forms.AnchorStyles.Left)
             | System.Windows.Forms.AnchorStyles.Right)));
-            this.EventName.Location = new System.Drawing.Point(106, 18);
-            this.EventName.Margin = new System.Windows.Forms.Padding(2, 3, 2, 3);
+            this.EventName.Location = new System.Drawing.Point(212, 35);
+            this.EventName.Margin = new System.Windows.Forms.Padding(4, 6, 4, 6);
             this.EventName.MaxLength = 256;
             this.EventName.Name = "EventName";
-            this.EventName.Size = new System.Drawing.Size(246, 20);
+            this.EventName.Size = new System.Drawing.Size(488, 31);
             this.EventName.TabIndex = 12;
             // 
             // EventNameLabel
             // 
-            this.EventNameLabel.Location = new System.Drawing.Point(6, 16);
-            this.EventNameLabel.Margin = new System.Windows.Forms.Padding(2, 0, 2, 0);
+            this.EventNameLabel.Location = new System.Drawing.Point(12, 31);
+            this.EventNameLabel.Margin = new System.Windows.Forms.Padding(4, 0, 4, 0);
             this.EventNameLabel.Name = "EventNameLabel";
-            this.EventNameLabel.Size = new System.Drawing.Size(94, 23);
+            this.EventNameLabel.Size = new System.Drawing.Size(188, 44);
             this.EventNameLabel.TabIndex = 11;
             this.EventNameLabel.Text = "Event Name";
             this.EventNameLabel.TextAlign = System.Drawing.ContentAlignment.MiddleRight;
@@ -350,10 +350,10 @@
             // 
             this.AnalyticsEnabled.Anchor = ((System.Windows.Forms.AnchorStyles)(((System.Windows.Forms.AnchorStyles.Top | System.Windows.Forms.AnchorStyles.Left)
             | System.Windows.Forms.AnchorStyles.Right)));
-            this.AnalyticsEnabled.Location = new System.Drawing.Point(8, 6);
-            this.AnalyticsEnabled.Margin = new System.Windows.Forms.Padding(2, 3, 2, 3);
+            this.AnalyticsEnabled.Location = new System.Drawing.Point(16, 12);
+            this.AnalyticsEnabled.Margin = new System.Windows.Forms.Padding(4, 6, 4, 6);
             this.AnalyticsEnabled.Name = "AnalyticsEnabled";
-            this.AnalyticsEnabled.Size = new System.Drawing.Size(360, 24);
+            this.AnalyticsEnabled.Size = new System.Drawing.Size(720, 46);
             this.AnalyticsEnabled.TabIndex = 2;
             this.AnalyticsEnabled.Text = "Analytics Enabled";
             this.AnalyticsEnabled.UseVisualStyleBackColor = true;
@@ -365,10 +365,10 @@
             this.CrashesTab.Controls.Add(this.HandleExceptions);
             this.CrashesTab.Controls.Add(this.CrashBox);
             this.CrashesTab.Controls.Add(this.CrashesEnabled);
-            this.CrashesTab.Location = new System.Drawing.Point(4, 22);
-            this.CrashesTab.Margin = new System.Windows.Forms.Padding(2, 3, 2, 3);
+            this.CrashesTab.Location = new System.Drawing.Point(8, 39);
+            this.CrashesTab.Margin = new System.Windows.Forms.Padding(4, 6, 4, 6);
             this.CrashesTab.Name = "CrashesTab";
-            this.CrashesTab.Size = new System.Drawing.Size(376, 497);
+            this.CrashesTab.Size = new System.Drawing.Size(752, 959);
             this.CrashesTab.TabIndex = 2;
             this.CrashesTab.Text = "Crashes";
             this.CrashesTab.UseVisualStyleBackColor = true;
@@ -380,18 +380,21 @@
             this.ErrorAttachmentsBox.Controls.Add(this.FileAttachmentLabel);
             this.ErrorAttachmentsBox.Controls.Add(this.TextAttachmentTextBox);
             this.ErrorAttachmentsBox.Controls.Add(this.TextAttachmentLabel);
-            this.ErrorAttachmentsBox.Location = new System.Drawing.Point(8, 66);
+            this.ErrorAttachmentsBox.Location = new System.Drawing.Point(16, 127);
+            this.ErrorAttachmentsBox.Margin = new System.Windows.Forms.Padding(6, 6, 6, 6);
             this.ErrorAttachmentsBox.Name = "ErrorAttachmentsBox";
-            this.ErrorAttachmentsBox.Size = new System.Drawing.Size(359, 115);
+            this.ErrorAttachmentsBox.Padding = new System.Windows.Forms.Padding(6, 6, 6, 6);
+            this.ErrorAttachmentsBox.Size = new System.Drawing.Size(718, 221);
             this.ErrorAttachmentsBox.TabIndex = 6;
             this.ErrorAttachmentsBox.TabStop = false;
             this.ErrorAttachmentsBox.Text = "Error Attachments";
             // 
             // SelectFileAttachmentButton
             // 
-            this.SelectFileAttachmentButton.Location = new System.Drawing.Point(9, 86);
+            this.SelectFileAttachmentButton.Location = new System.Drawing.Point(18, 165);
+            this.SelectFileAttachmentButton.Margin = new System.Windows.Forms.Padding(6, 6, 6, 6);
             this.SelectFileAttachmentButton.Name = "SelectFileAttachmentButton";
-            this.SelectFileAttachmentButton.Size = new System.Drawing.Size(340, 23);
+            this.SelectFileAttachmentButton.Size = new System.Drawing.Size(680, 44);
             this.SelectFileAttachmentButton.TabIndex = 4;
             this.SelectFileAttachmentButton.Text = "Select file attachment";
             this.SelectFileAttachmentButton.UseVisualStyleBackColor = true;
@@ -400,34 +403,38 @@
             // FileAttachmentPathLabel
             // 
             this.FileAttachmentPathLabel.AutoSize = true;
-            this.FileAttachmentPathLabel.Location = new System.Drawing.Point(92, 64);
+            this.FileAttachmentPathLabel.Location = new System.Drawing.Point(184, 123);
+            this.FileAttachmentPathLabel.Margin = new System.Windows.Forms.Padding(6, 0, 6, 0);
             this.FileAttachmentPathLabel.Name = "FileAttachmentPathLabel";
-            this.FileAttachmentPathLabel.Size = new System.Drawing.Size(0, 13);
+            this.FileAttachmentPathLabel.Size = new System.Drawing.Size(0, 25);
             this.FileAttachmentPathLabel.TabIndex = 3;
             // 
             // FileAttachmentLabel
             // 
             this.FileAttachmentLabel.AutoSize = true;
-            this.FileAttachmentLabel.Location = new System.Drawing.Point(6, 64);
+            this.FileAttachmentLabel.Location = new System.Drawing.Point(12, 123);
+            this.FileAttachmentLabel.Margin = new System.Windows.Forms.Padding(6, 0, 6, 0);
             this.FileAttachmentLabel.Name = "FileAttachmentLabel";
-            this.FileAttachmentLabel.Size = new System.Drawing.Size(80, 13);
+            this.FileAttachmentLabel.Size = new System.Drawing.Size(161, 25);
             this.FileAttachmentLabel.TabIndex = 2;
             this.FileAttachmentLabel.Text = "File Attachment";
             // 
             // TextAttachmentTextBox
             // 
-            this.TextAttachmentTextBox.Location = new System.Drawing.Point(95, 30);
+            this.TextAttachmentTextBox.Location = new System.Drawing.Point(190, 58);
+            this.TextAttachmentTextBox.Margin = new System.Windows.Forms.Padding(6, 6, 6, 6);
             this.TextAttachmentTextBox.Name = "TextAttachmentTextBox";
-            this.TextAttachmentTextBox.Size = new System.Drawing.Size(254, 20);
+            this.TextAttachmentTextBox.Size = new System.Drawing.Size(504, 31);
             this.TextAttachmentTextBox.TabIndex = 1;
             this.TextAttachmentTextBox.TextChanged += new System.EventHandler(this.TextAttachmentTextBox_TextChanged);
             // 
             // TextAttachmentLabel
             // 
             this.TextAttachmentLabel.AutoSize = true;
-            this.TextAttachmentLabel.Location = new System.Drawing.Point(4, 33);
+            this.TextAttachmentLabel.Location = new System.Drawing.Point(8, 63);
+            this.TextAttachmentLabel.Margin = new System.Windows.Forms.Padding(6, 0, 6, 0);
             this.TextAttachmentLabel.Name = "TextAttachmentLabel";
-            this.TextAttachmentLabel.Size = new System.Drawing.Size(85, 13);
+            this.TextAttachmentLabel.Size = new System.Drawing.Size(168, 25);
             this.TextAttachmentLabel.TabIndex = 0;
             this.TextAttachmentLabel.Text = "Text Attachment";
             // 
@@ -435,10 +442,10 @@
             // 
             this.HandleExceptions.Anchor = ((System.Windows.Forms.AnchorStyles)(((System.Windows.Forms.AnchorStyles.Top | System.Windows.Forms.AnchorStyles.Left)
             | System.Windows.Forms.AnchorStyles.Right)));
-            this.HandleExceptions.Location = new System.Drawing.Point(8, 36);
-            this.HandleExceptions.Margin = new System.Windows.Forms.Padding(2, 3, 2, 3);
+            this.HandleExceptions.Location = new System.Drawing.Point(16, 69);
+            this.HandleExceptions.Margin = new System.Windows.Forms.Padding(4, 6, 4, 6);
             this.HandleExceptions.Name = "HandleExceptions";
-            this.HandleExceptions.Size = new System.Drawing.Size(360, 24);
+            this.HandleExceptions.Size = new System.Drawing.Size(720, 46);
             this.HandleExceptions.TabIndex = 5;
             this.HandleExceptions.Text = "Handle Exceptions";
             this.HandleExceptions.UseVisualStyleBackColor = true;
@@ -451,11 +458,11 @@
             this.CrashBox.Controls.Add(this.CrashWithDivisionByZero);
             this.CrashBox.Controls.Add(this.CrashWithNonSerializableException);
             this.CrashBox.Controls.Add(this.CrashWithTestException);
-            this.CrashBox.Location = new System.Drawing.Point(7, 197);
-            this.CrashBox.Margin = new System.Windows.Forms.Padding(2, 3, 2, 3);
+            this.CrashBox.Location = new System.Drawing.Point(14, 379);
+            this.CrashBox.Margin = new System.Windows.Forms.Padding(4, 6, 4, 6);
             this.CrashBox.Name = "CrashBox";
-            this.CrashBox.Padding = new System.Windows.Forms.Padding(2, 3, 2, 3);
-            this.CrashBox.Size = new System.Drawing.Size(360, 204);
+            this.CrashBox.Padding = new System.Windows.Forms.Padding(4, 6, 4, 6);
+            this.CrashBox.Size = new System.Drawing.Size(720, 392);
             this.CrashBox.TabIndex = 4;
             this.CrashBox.TabStop = false;
             this.CrashBox.Text = "Crashes";
@@ -464,10 +471,10 @@
             // 
             this.CrashInsideAsyncTask.Anchor = ((System.Windows.Forms.AnchorStyles)(((System.Windows.Forms.AnchorStyles.Bottom | System.Windows.Forms.AnchorStyles.Left)
             | System.Windows.Forms.AnchorStyles.Right)));
-            this.CrashInsideAsyncTask.Location = new System.Drawing.Point(8, 167);
-            this.CrashInsideAsyncTask.Margin = new System.Windows.Forms.Padding(2, 3, 2, 3);
+            this.CrashInsideAsyncTask.Location = new System.Drawing.Point(16, 321);
+            this.CrashInsideAsyncTask.Margin = new System.Windows.Forms.Padding(4, 6, 4, 6);
             this.CrashInsideAsyncTask.Name = "CrashInsideAsyncTask";
-            this.CrashInsideAsyncTask.Size = new System.Drawing.Size(342, 23);
+            this.CrashInsideAsyncTask.Size = new System.Drawing.Size(684, 44);
             this.CrashInsideAsyncTask.TabIndex = 19;
             this.CrashInsideAsyncTask.Text = "Async task crash";
             this.CrashInsideAsyncTask.UseVisualStyleBackColor = true;
@@ -477,10 +484,10 @@
             // 
             this.CrashWithNullReference.Anchor = ((System.Windows.Forms.AnchorStyles)(((System.Windows.Forms.AnchorStyles.Bottom | System.Windows.Forms.AnchorStyles.Left)
             | System.Windows.Forms.AnchorStyles.Right)));
-            this.CrashWithNullReference.Location = new System.Drawing.Point(8, 138);
-            this.CrashWithNullReference.Margin = new System.Windows.Forms.Padding(2, 3, 2, 3);
+            this.CrashWithNullReference.Location = new System.Drawing.Point(16, 265);
+            this.CrashWithNullReference.Margin = new System.Windows.Forms.Padding(4, 6, 4, 6);
             this.CrashWithNullReference.Name = "CrashWithNullReference";
-            this.CrashWithNullReference.Size = new System.Drawing.Size(342, 23);
+            this.CrashWithNullReference.Size = new System.Drawing.Size(684, 44);
             this.CrashWithNullReference.TabIndex = 18;
             this.CrashWithNullReference.Text = "Crash with null reference";
             this.CrashWithNullReference.UseVisualStyleBackColor = true;
@@ -490,10 +497,10 @@
             // 
             this.CrashWithAggregateException.Anchor = ((System.Windows.Forms.AnchorStyles)(((System.Windows.Forms.AnchorStyles.Bottom | System.Windows.Forms.AnchorStyles.Left)
             | System.Windows.Forms.AnchorStyles.Right)));
-            this.CrashWithAggregateException.Location = new System.Drawing.Point(8, 109);
-            this.CrashWithAggregateException.Margin = new System.Windows.Forms.Padding(2, 3, 2, 3);
+            this.CrashWithAggregateException.Location = new System.Drawing.Point(16, 210);
+            this.CrashWithAggregateException.Margin = new System.Windows.Forms.Padding(4, 6, 4, 6);
             this.CrashWithAggregateException.Name = "CrashWithAggregateException";
-            this.CrashWithAggregateException.Size = new System.Drawing.Size(342, 23);
+            this.CrashWithAggregateException.Size = new System.Drawing.Size(684, 44);
             this.CrashWithAggregateException.TabIndex = 17;
             this.CrashWithAggregateException.Text = "Aggregate Exception";
             this.CrashWithAggregateException.UseVisualStyleBackColor = true;
@@ -503,10 +510,10 @@
             // 
             this.CrashWithDivisionByZero.Anchor = ((System.Windows.Forms.AnchorStyles)(((System.Windows.Forms.AnchorStyles.Bottom | System.Windows.Forms.AnchorStyles.Left)
             | System.Windows.Forms.AnchorStyles.Right)));
-            this.CrashWithDivisionByZero.Location = new System.Drawing.Point(8, 80);
-            this.CrashWithDivisionByZero.Margin = new System.Windows.Forms.Padding(2, 3, 2, 3);
+            this.CrashWithDivisionByZero.Location = new System.Drawing.Point(16, 154);
+            this.CrashWithDivisionByZero.Margin = new System.Windows.Forms.Padding(4, 6, 4, 6);
             this.CrashWithDivisionByZero.Name = "CrashWithDivisionByZero";
-            this.CrashWithDivisionByZero.Size = new System.Drawing.Size(342, 23);
+            this.CrashWithDivisionByZero.Size = new System.Drawing.Size(684, 44);
             this.CrashWithDivisionByZero.TabIndex = 16;
             this.CrashWithDivisionByZero.Text = "Divide by zero";
             this.CrashWithDivisionByZero.UseVisualStyleBackColor = true;
@@ -516,10 +523,10 @@
             // 
             this.CrashWithNonSerializableException.Anchor = ((System.Windows.Forms.AnchorStyles)(((System.Windows.Forms.AnchorStyles.Bottom | System.Windows.Forms.AnchorStyles.Left)
             | System.Windows.Forms.AnchorStyles.Right)));
-            this.CrashWithNonSerializableException.Location = new System.Drawing.Point(8, 51);
-            this.CrashWithNonSerializableException.Margin = new System.Windows.Forms.Padding(2, 3, 2, 3);
+            this.CrashWithNonSerializableException.Location = new System.Drawing.Point(16, 98);
+            this.CrashWithNonSerializableException.Margin = new System.Windows.Forms.Padding(4, 6, 4, 6);
             this.CrashWithNonSerializableException.Name = "CrashWithNonSerializableException";
-            this.CrashWithNonSerializableException.Size = new System.Drawing.Size(342, 23);
+            this.CrashWithNonSerializableException.Size = new System.Drawing.Size(684, 44);
             this.CrashWithNonSerializableException.TabIndex = 15;
             this.CrashWithNonSerializableException.Text = "Generate non serializable Exception";
             this.CrashWithNonSerializableException.UseVisualStyleBackColor = true;
@@ -529,10 +536,10 @@
             // 
             this.CrashWithTestException.Anchor = ((System.Windows.Forms.AnchorStyles)(((System.Windows.Forms.AnchorStyles.Bottom | System.Windows.Forms.AnchorStyles.Left)
             | System.Windows.Forms.AnchorStyles.Right)));
-            this.CrashWithTestException.Location = new System.Drawing.Point(8, 22);
-            this.CrashWithTestException.Margin = new System.Windows.Forms.Padding(2, 3, 2, 3);
+            this.CrashWithTestException.Location = new System.Drawing.Point(16, 42);
+            this.CrashWithTestException.Margin = new System.Windows.Forms.Padding(4, 6, 4, 6);
             this.CrashWithTestException.Name = "CrashWithTestException";
-            this.CrashWithTestException.Size = new System.Drawing.Size(342, 23);
+            this.CrashWithTestException.Size = new System.Drawing.Size(684, 44);
             this.CrashWithTestException.TabIndex = 14;
             this.CrashWithTestException.Text = "Call Crashes.GenerateTestCrash (debug only)";
             this.CrashWithTestException.UseVisualStyleBackColor = true;
@@ -542,89 +549,23 @@
             // 
             this.CrashesEnabled.Anchor = ((System.Windows.Forms.AnchorStyles)(((System.Windows.Forms.AnchorStyles.Top | System.Windows.Forms.AnchorStyles.Left)
             | System.Windows.Forms.AnchorStyles.Right)));
-            this.CrashesEnabled.Location = new System.Drawing.Point(8, 6);
-            this.CrashesEnabled.Margin = new System.Windows.Forms.Padding(2, 3, 2, 3);
+            this.CrashesEnabled.Location = new System.Drawing.Point(16, 12);
+            this.CrashesEnabled.Margin = new System.Windows.Forms.Padding(4, 6, 4, 6);
             this.CrashesEnabled.Name = "CrashesEnabled";
-            this.CrashesEnabled.Size = new System.Drawing.Size(360, 24);
+            this.CrashesEnabled.Size = new System.Drawing.Size(720, 46);
             this.CrashesEnabled.TabIndex = 3;
             this.CrashesEnabled.Text = "Crashes Enabled";
             this.CrashesEnabled.UseVisualStyleBackColor = true;
             this.CrashesEnabled.CheckedChanged += new System.EventHandler(this.CrashesEnabled_CheckedChanged);
             // 
-<<<<<<< HEAD
-            // OthersTab
-            // 
-            this.OthersTab.Controls.Add(this.CountryCodeGroup);
-            this.OthersTab.Controls.Add(this.CountryCodeEnabledCheckbox);
-            this.OthersTab.Location = new System.Drawing.Point(4, 22);
-            this.OthersTab.Margin = new System.Windows.Forms.Padding(2, 3, 2, 3);
-            this.OthersTab.Name = "OthersTab";
-            this.OthersTab.Size = new System.Drawing.Size(376, 497);
-            this.OthersTab.TabIndex = 3;
-            this.OthersTab.Text = "Others";
-            this.OthersTab.UseVisualStyleBackColor = true;
-            // 
-            // CountryCodeGroup
-            // 
-            this.CountryCodeGroup.Controls.Add(this.CountryCodeLabel);
-            this.CountryCodeGroup.Controls.Add(this.SaveCountryCodeButton);
-            this.CountryCodeGroup.Controls.Add(this.CountryCodeText);
-            this.CountryCodeGroup.Enabled = false;
-            this.CountryCodeGroup.Location = new System.Drawing.Point(8, 31);
-            this.CountryCodeGroup.Name = "CountryCodeGroup";
-            this.CountryCodeGroup.Size = new System.Drawing.Size(360, 100);
-            this.CountryCodeGroup.TabIndex = 1;
-            this.CountryCodeGroup.TabStop = false;
-            this.CountryCodeGroup.Text = "Country Code";
-            // 
-            // CountryCodeLabel
-            // 
-            this.CountryCodeLabel.Location = new System.Drawing.Point(15, 31);
-            this.CountryCodeLabel.Margin = new System.Windows.Forms.Padding(2, 0, 2, 0);
-            this.CountryCodeLabel.Name = "CountryCodeLabel";
-            this.CountryCodeLabel.Size = new System.Drawing.Size(94, 23);
-            this.CountryCodeLabel.TabIndex = 12;
-            this.CountryCodeLabel.Text = "Country Code";
-            this.CountryCodeLabel.TextAlign = System.Drawing.ContentAlignment.MiddleRight;
-            // 
-            // SaveCountryCodeButton
-            // 
-            this.SaveCountryCodeButton.Location = new System.Drawing.Point(9, 71);
-            this.SaveCountryCodeButton.Name = "SaveCountryCodeButton";
-            this.SaveCountryCodeButton.Size = new System.Drawing.Size(345, 23);
-            this.SaveCountryCodeButton.TabIndex = 2;
-            this.SaveCountryCodeButton.Text = "Save";
-            this.SaveCountryCodeButton.UseVisualStyleBackColor = true;
-            this.SaveCountryCodeButton.Click += new System.EventHandler(this.CountryCodeSaveButton_ClickListener);
-            // 
-            // CountryCodeText
-            // 
-            this.CountryCodeText.Location = new System.Drawing.Point(114, 34);
-            this.CountryCodeText.Name = "CountryCodeText";
-            this.CountryCodeText.Size = new System.Drawing.Size(240, 20);
-            this.CountryCodeText.TabIndex = 0;
-            // 
-            // CountryCodeEnabledCheckbox
-            // 
-            this.CountryCodeEnabledCheckbox.AutoSize = true;
-            this.CountryCodeEnabledCheckbox.Location = new System.Drawing.Point(10, 8);
-            this.CountryCodeEnabledCheckbox.Name = "CountryCodeEnabledCheckbox";
-            this.CountryCodeEnabledCheckbox.Size = new System.Drawing.Size(132, 17);
-            this.CountryCodeEnabledCheckbox.TabIndex = 0;
-            this.CountryCodeEnabledCheckbox.Text = "Country Code Enabled";
-            this.CountryCodeEnabledCheckbox.UseVisualStyleBackColor = true;
-            this.CountryCodeEnabledCheckbox.CheckedChanged += new System.EventHandler(this.CountryCodeEnabled_CheckedChanged);
-            // 
-=======
->>>>>>> 5be3f466
             // MainForm
             // 
-            this.AutoScaleDimensions = new System.Drawing.SizeF(6F, 13F);
+            this.AutoScaleDimensions = new System.Drawing.SizeF(12F, 25F);
             this.AutoScaleMode = System.Windows.Forms.AutoScaleMode.Font;
-            this.ClientSize = new System.Drawing.Size(384, 523);
+            this.ClientSize = new System.Drawing.Size(768, 1006);
             this.Controls.Add(this.Tabs);
             this.FormBorderStyle = System.Windows.Forms.FormBorderStyle.FixedSingle;
-            this.Margin = new System.Windows.Forms.Padding(2, 3, 2, 3);
+            this.Margin = new System.Windows.Forms.Padding(4, 6, 4, 6);
             this.MaximizeBox = false;
             this.Name = "MainForm";
             this.Text = "App Center Demo App";
@@ -677,12 +618,6 @@
         private System.Windows.Forms.Button CrashWithAggregateException;
         private System.Windows.Forms.Button CrashWithNullReference;
         private System.Windows.Forms.Button CrashInsideAsyncTask;
-<<<<<<< HEAD
-        private System.Windows.Forms.GroupBox CountryCodeGroup;
-        private System.Windows.Forms.Label CountryCodeLabel;
-        private System.Windows.Forms.Button SaveCountryCodeButton;
-        private System.Windows.Forms.TextBox CountryCodeText;
-        private System.Windows.Forms.CheckBox CountryCodeEnabledCheckbox;
         private System.Windows.Forms.CheckBox HandleExceptions;
         private System.Windows.Forms.GroupBox ErrorAttachmentsBox;
         private System.Windows.Forms.Label TextAttachmentLabel;
@@ -690,7 +625,5 @@
         private System.Windows.Forms.Label FileAttachmentPathLabel;
         private System.Windows.Forms.Label FileAttachmentLabel;
         private System.Windows.Forms.Button SelectFileAttachmentButton;
-=======
->>>>>>> 5be3f466
     }
-}
+}