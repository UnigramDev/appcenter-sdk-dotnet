--- conflicted
+++ resolved
@@ -70,7 +70,6 @@
     <Reference Include="Mono.Android" />
   </ItemGroup>
   <ItemGroup Condition=" '$(Configuration)'=='GooglePlay' ">
-<<<<<<< HEAD
     <PackageReference Include="Microsoft.AppCenter.DistributePlay" Version="4.1.0" />
   </ItemGroup>
   <ItemGroup Condition=" '$(Configuration)'!='GooglePlay' ">
@@ -80,17 +79,6 @@
     <PackageReference Include="Microsoft.AppCenter.Analytics" Version="4.1.0" />
     <PackageReference Include="Microsoft.AppCenter.Crashes" Version="4.1.0" />
     <PackageReference Include="Xamarin.Forms" Version="4.8.0.1821" />
-=======
-    <PackageReference Include="Microsoft.AppCenter.DistributePlay" Version="4.0.0" />
-  </ItemGroup>
-  <ItemGroup Condition=" '$(Configuration)'!='GooglePlay' ">
-    <PackageReference Include="Microsoft.AppCenter.Distribute" Version="4.0.0" />
-  </ItemGroup>
-  <ItemGroup>
-    <PackageReference Include="Microsoft.AppCenter.Analytics" Version="4.0.0" />
-    <PackageReference Include="Microsoft.AppCenter.Crashes" Version="4.0.0" />
-    <PackageReference Include="Xamarin.Forms" Version="4.8.0.1451" />
->>>>>>> 2528773e
   </ItemGroup>
   <ItemGroup>
     <Compile Include="MainActivity.cs" />
