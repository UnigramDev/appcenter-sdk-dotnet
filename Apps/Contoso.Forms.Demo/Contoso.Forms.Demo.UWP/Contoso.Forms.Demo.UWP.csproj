<?xml version="1.0" encoding="utf-8"?>
<Project ToolsVersion="14.0" DefaultTargets="Build" xmlns="http://schemas.microsoft.com/developer/msbuild/2003">
  <Import Project="$(MSBuildExtensionsPath)\$(MSBuildToolsVersion)\Microsoft.Common.props" Condition="Exists('$(MSBuildExtensionsPath)\$(MSBuildToolsVersion)\Microsoft.Common.props')" />
  <PropertyGroup>
    <Configuration Condition=" '$(Configuration)' == '' ">Debug</Configuration>
    <Platform Condition=" '$(Platform)' == '' ">x86</Platform>
    <ProjectGuid>{665362D9-5EE2-45DE-A907-25DC86999A68}</ProjectGuid>
    <OutputType>AppContainerExe</OutputType>
    <AppDesignerFolder>Properties</AppDesignerFolder>
    <RootNamespace>Contoso.Forms.Demo.UWP</RootNamespace>
    <AssemblyName>Contoso.Forms.Demo.UWP</AssemblyName>
    <DefaultLanguage>en-US</DefaultLanguage>
    <TargetPlatformIdentifier>UAP</TargetPlatformIdentifier>
    <TargetPlatformVersion>10.0.17763.0</TargetPlatformVersion>
    <TargetPlatformMinVersion>10.0.16299.0</TargetPlatformMinVersion>
    <MinimumVisualStudioVersion>14</MinimumVisualStudioVersion>
    <FileAlignment>512</FileAlignment>
    <ProjectTypeGuids>{A5A43C5B-DE2A-4C0C-9213-0A381AF9435A};{FAE04EC0-301F-11D3-BF4B-00C04F79EFBC}</ProjectTypeGuids>
    <PackageCertificateKeyFile>Contoso.Forms.Demo.UWP_StoreKey.pfx</PackageCertificateKeyFile>
    <PackageCertificateThumbprint>38B6CE0261101093067141A5B20EABF6A091738F</PackageCertificateThumbprint>
    <RuntimeIdentifiers>win10-arm;win10-arm-aot;win10-arm64;win10-arm64-aot;win10-x86;win10-x86-aot;win10-x64;win10-x64-aot</RuntimeIdentifiers>
  </PropertyGroup>
  <PropertyGroup Condition="'$(Configuration)|$(Platform)' == 'Debug|x86'">
    <DebugSymbols>true</DebugSymbols>
    <OutputPath>bin\x86\Debug\</OutputPath>
    <DefineConstants>DEBUG;TRACE;NETFX_CORE;WINDOWS_UWP</DefineConstants>
    <NoWarn>;2008</NoWarn>
    <DebugType>full</DebugType>
    <PlatformTarget>x86</PlatformTarget>
    <UseVSHostingProcess>false</UseVSHostingProcess>
    <ErrorReport>prompt</ErrorReport>
    <Prefer32Bit>true</Prefer32Bit>
  </PropertyGroup>
  <PropertyGroup Condition="'$(Configuration)|$(Platform)' == 'Release|x86'">
    <OutputPath>bin\x86\Release\</OutputPath>
    <DefineConstants>TRACE;NETFX_CORE;WINDOWS_UWP</DefineConstants>
    <Optimize>true</Optimize>
    <NoWarn>;2008</NoWarn>
    <DebugType>pdbonly</DebugType>
    <PlatformTarget>x86</PlatformTarget>
    <UseVSHostingProcess>false</UseVSHostingProcess>
    <ErrorReport>prompt</ErrorReport>
    <Prefer32Bit>true</Prefer32Bit>
    <UseDotNetNativeToolchain>true</UseDotNetNativeToolchain>
  </PropertyGroup>
  <PropertyGroup Condition="'$(Configuration)|$(Platform)' == 'Debug|ARM'">
    <DebugSymbols>true</DebugSymbols>
    <OutputPath>bin\ARM\Debug\</OutputPath>
    <DefineConstants>DEBUG;TRACE;NETFX_CORE;WINDOWS_UWP</DefineConstants>
    <NoWarn>;2008</NoWarn>
    <DebugType>full</DebugType>
    <PlatformTarget>ARM</PlatformTarget>
    <UseVSHostingProcess>false</UseVSHostingProcess>
    <ErrorReport>prompt</ErrorReport>
    <Prefer32Bit>true</Prefer32Bit>
  </PropertyGroup>
  <PropertyGroup Condition="'$(Configuration)|$(Platform)' == 'Release|ARM'">
    <OutputPath>bin\ARM\Release\</OutputPath>
    <DefineConstants>TRACE;NETFX_CORE;WINDOWS_UWP</DefineConstants>
    <Optimize>true</Optimize>
    <NoWarn>;2008</NoWarn>
    <DebugType>pdbonly</DebugType>
    <PlatformTarget>ARM</PlatformTarget>
    <UseVSHostingProcess>false</UseVSHostingProcess>
    <ErrorReport>prompt</ErrorReport>
    <Prefer32Bit>true</Prefer32Bit>
    <UseDotNetNativeToolchain>true</UseDotNetNativeToolchain>
  </PropertyGroup>
  <PropertyGroup Condition="'$(Configuration)|$(Platform)' == 'Debug|x64'">
    <DebugSymbols>true</DebugSymbols>
    <OutputPath>bin\x64\Debug\</OutputPath>
    <DefineConstants>DEBUG;TRACE;NETFX_CORE;WINDOWS_UWP</DefineConstants>
    <NoWarn>;2008</NoWarn>
    <DebugType>full</DebugType>
    <PlatformTarget>x64</PlatformTarget>
    <UseVSHostingProcess>false</UseVSHostingProcess>
    <ErrorReport>prompt</ErrorReport>
    <Prefer32Bit>true</Prefer32Bit>
  </PropertyGroup>
  <PropertyGroup Condition="'$(Configuration)|$(Platform)' == 'Release|x64'">
    <OutputPath>bin\x64\Release\</OutputPath>
    <DefineConstants>TRACE;NETFX_CORE;WINDOWS_UWP</DefineConstants>
    <Optimize>true</Optimize>
    <NoWarn>;2008</NoWarn>
    <DebugType>pdbonly</DebugType>
    <PlatformTarget>x64</PlatformTarget>
    <UseVSHostingProcess>false</UseVSHostingProcess>
    <ErrorReport>prompt</ErrorReport>
    <Prefer32Bit>true</Prefer32Bit>
    <UseDotNetNativeToolchain>true</UseDotNetNativeToolchain>
  </PropertyGroup>
  <ItemGroup>
    <Compile Include="App.xaml.cs">
      <DependentUpon>App.xaml</DependentUpon>
    </Compile>
    <Compile Include="MainPage.xaml.cs">
      <DependentUpon>MainPage.xaml</DependentUpon>
    </Compile>
    <Compile Include="Properties\AssemblyInfo.cs" />
  </ItemGroup>
  <ItemGroup>
    <AppxManifest Include="Package.appxmanifest">
      <SubType>Designer</SubType>
    </AppxManifest>
  </ItemGroup>
  <ItemGroup>
    <Content Include="Assets\LockScreenLogo.scale-200.png" />
    <Content Include="Assets\SplashScreen.scale-200.png" />
    <Content Include="Assets\Square150x150Logo.scale-200.png" />
    <Content Include="Assets\Square44x44Logo.scale-200.png" />
    <Content Include="Assets\Square44x44Logo.targetsize-24_altform-unplated.png" />
    <Content Include="Assets\StoreLogo.png" />
    <Content Include="Assets\Wide310x150Logo.scale-200.png" />
    <None Include="Package.StoreAssociation.xml" />
    <Content Include="Properties\Default.rd.xml" />
  </ItemGroup>
  <ItemGroup>
    <ApplicationDefinition Include="App.xaml">
      <Generator>MSBuild:Compile</Generator>
      <SubType>Designer</SubType>
    </ApplicationDefinition>
    <Page Include="MainPage.xaml">
      <Generator>MSBuild:Compile</Generator>
      <SubType>Designer</SubType>
    </Page>
  </ItemGroup>
  <ItemGroup>
    <ProjectReference Include="..\Contoso.Forms.Demo\Contoso.Forms.Demo.csproj">
      <Project>{8e7b51fc-8a9b-49f7-a40d-4d12bbf893b6}</Project>
      <Name>Contoso.Forms.Demo</Name>
    </ProjectReference>
  </ItemGroup>
  <ItemGroup>
<<<<<<< HEAD
    <PackageReference Include="Microsoft.AppCenter.Analytics" Version="2.1.0" />
    <PackageReference Include="Microsoft.AppCenter.Crashes" Version="2.1.0" />
    <PackageReference Include="Microsoft.AppCenter.Distribute" Version="2.1.0" />
    <PackageReference Include="Microsoft.AppCenter.Push" Version="2.1.0" />
    <PackageReference Include="Xamarin.Forms" Version="4.1.0.581479" />
=======
    <PackageReference Include="Microsoft.AppCenter.Analytics" Version="2.2.1-preview" />
    <PackageReference Include="Microsoft.AppCenter.Crashes" Version="2.2.1-preview" />
    <PackageReference Include="Microsoft.AppCenter.Distribute" Version="2.2.1-preview" />
    <PackageReference Include="Microsoft.AppCenter.Push" Version="2.2.1-preview" />
    <PackageReference Include="Xamarin.Forms" Version="4.0.0.497661" />
>>>>>>> 8971f326
    <PackageReference Include="Microsoft.NETCore.UniversalWindowsPlatform" Version="6.2.8" />
  </ItemGroup>
  <PropertyGroup Condition=" '$(VisualStudioVersion)' == '' or '$(VisualStudioVersion)' &lt; '14.0' ">
    <VisualStudioVersion>14.0</VisualStudioVersion>
  </PropertyGroup>
  <PropertyGroup Condition="'$(Configuration)|$(Platform)' == 'Debug|ARM64'">
    <DebugSymbols>true</DebugSymbols>
    <OutputPath>bin\ARM64\Debug\</OutputPath>
    <DefineConstants>DEBUG;TRACE;NETFX_CORE;WINDOWS_UWP;CODE_ANALYSIS</DefineConstants>
    <NoWarn>;2008</NoWarn>
    <NoStdLib>true</NoStdLib>
    <DebugType>full</DebugType>
    <PlatformTarget>ARM64</PlatformTarget>
    <UseVSHostingProcess>false</UseVSHostingProcess>
    <ErrorReport>prompt</ErrorReport>
    <CodeAnalysisRuleSet>MinimumRecommendedRules.ruleset</CodeAnalysisRuleSet>
    <Prefer32Bit>true</Prefer32Bit>
  </PropertyGroup>
  <PropertyGroup Condition="'$(Configuration)|$(Platform)' == 'Release|ARM64'">
    <OutputPath>bin\ARM64\Release\</OutputPath>
    <DefineConstants>TRACE;NETFX_CORE;WINDOWS_UWP;CODE_ANALYSIS</DefineConstants>
    <Optimize>true</Optimize>
    <NoWarn>;2008</NoWarn>
    <NoStdLib>true</NoStdLib>
    <DebugType>pdbonly</DebugType>
    <PlatformTarget>ARM64</PlatformTarget>
    <UseVSHostingProcess>false</UseVSHostingProcess>
    <ErrorReport>prompt</ErrorReport>
    <CodeAnalysisRuleSet>MinimumRecommendedRules.ruleset</CodeAnalysisRuleSet>
    <Prefer32Bit>true</Prefer32Bit>
  </PropertyGroup>
  <Import Project="$(MSBuildExtensionsPath)\Microsoft\WindowsXaml\v$(VisualStudioVersion)\Microsoft.Windows.UI.Xaml.CSharp.targets" />
  <!-- To modify your build process, add your task inside one of the targets below and uncomment it.
       Other similar extension points exist, see Microsoft.Common.targets.
  <Target Name="BeforeBuild">
  </Target>
  <Target Name="AfterBuild">
  </Target>
  -->
</Project><|MERGE_RESOLUTION|>--- conflicted
+++ resolved
@@ -131,19 +131,11 @@
     </ProjectReference>
   </ItemGroup>
   <ItemGroup>
-<<<<<<< HEAD
-    <PackageReference Include="Microsoft.AppCenter.Analytics" Version="2.1.0" />
-    <PackageReference Include="Microsoft.AppCenter.Crashes" Version="2.1.0" />
-    <PackageReference Include="Microsoft.AppCenter.Distribute" Version="2.1.0" />
-    <PackageReference Include="Microsoft.AppCenter.Push" Version="2.1.0" />
-    <PackageReference Include="Xamarin.Forms" Version="4.1.0.581479" />
-=======
     <PackageReference Include="Microsoft.AppCenter.Analytics" Version="2.2.1-preview" />
     <PackageReference Include="Microsoft.AppCenter.Crashes" Version="2.2.1-preview" />
     <PackageReference Include="Microsoft.AppCenter.Distribute" Version="2.2.1-preview" />
     <PackageReference Include="Microsoft.AppCenter.Push" Version="2.2.1-preview" />
-    <PackageReference Include="Xamarin.Forms" Version="4.0.0.497661" />
->>>>>>> 8971f326
+    <PackageReference Include="Xamarin.Forms" Version="4.1.0.581479" />
     <PackageReference Include="Microsoft.NETCore.UniversalWindowsPlatform" Version="6.2.8" />
   </ItemGroup>
   <PropertyGroup Condition=" '$(VisualStudioVersion)' == '' or '$(VisualStudioVersion)' &lt; '14.0' ">
