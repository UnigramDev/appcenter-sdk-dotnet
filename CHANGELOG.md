--- conflicted
+++ resolved
@@ -7,15 +7,9 @@
 #### Windows
 
 * **[Fix]** Fix crash when retrieving device info on early Windows versions.
-<<<<<<< HEAD
+* **[Fix]** Update vulnerable version of `SQLitePCLRaw.bundle_green` dependency.
+* **[Fix]** Fix version reporting for non-WinUI applications when target framework is `net5.0-windows10.0.17763.0` or higher.
 * **[Fix]** Fix `4.5.1` regression of auto session tracking.
-=======
-* **[Fix]** Update vulnerable version of `SQLitePCLRaw.bundle_green` dependency.
-
-#### WPF
-
-* **[Fix]** Fix version reporting for non-WinUI applications when target framework is `net5.0-windows10.0.17763.0` or higher.
->>>>>>> 36d0a75f
 
 ___
 
