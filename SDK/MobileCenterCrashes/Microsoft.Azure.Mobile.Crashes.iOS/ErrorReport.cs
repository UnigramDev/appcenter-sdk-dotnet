--- conflicted
+++ resolved
@@ -31,11 +31,7 @@
             NSData wrapperExceptionData = MSWrapperExceptionManager.LoadWrapperExceptionData(msReport.IncidentIdentifier);
             if (wrapperExceptionData != null)
             {
-<<<<<<< HEAD
-                SystemException = CrashesUtils.DeserializeException(wrapperExceptionData.ToArray());
-=======
                 Exception = CrashesUtils.DeserializeException(wrapperExceptionData.ToArray());
->>>>>>> 7f5c28b7
             }
 
             cachedReports[Id] = this;
@@ -47,9 +43,6 @@
             dateTime = DateTime.SpecifyKind(dateTime, DateTimeKind.Utc);
             return dateTime;
         }
-<<<<<<< HEAD
-=======
-
 
         static private ErrorReport CachedReportIfExists(MSErrorReport msReport)
         {
@@ -60,6 +53,5 @@
             }
             return null;
         }
->>>>>>> 7f5c28b7
     }
 }