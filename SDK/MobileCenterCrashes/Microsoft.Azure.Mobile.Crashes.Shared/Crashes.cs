﻿using System;
using System.Collections.Generic;

namespace Microsoft.Azure.Mobile.Crashes
{
    /// <summary>
    /// Crashes service.
    /// </summary>
    public static class Crashes
    {
        static Crashes()
        {
            PlatformCrashes.SendingErrorReport += (sender, e) =>
            {
                if (SendingErrorReport != null)
                {
                    SendingErrorReport(sender, e);
                }
            };

            PlatformCrashes.SentErrorReport += (sender, e) =>
            {
                if (SentErrorReport != null)
                {
                    SentErrorReport(sender, e);
                }
            };

            PlatformCrashes.FailedToSendErrorReport += (sender, e) => 
            {
                if (FailedToSendErrorReport != null)
                {
                    FailedToSendErrorReport(sender, e);
                }
            };

            PlatformCrashes.ShouldProcessErrorReport = null;
            PlatformCrashes.GetErrorAttachment = null;
            PlatformCrashes.ShouldAwaitUserConfirmation = null;
        }

        /// <summary>
        /// Occurs when an error report is about to be sent.
        /// </summary>
        public static event SendingErrorReportEventHandler SendingErrorReport;

        /// <summary>
        /// Occurs when an error report has been successfully sent.
        /// </summary>
        public static event SentErrorReportEventHandler SentErrorReport;

        /// <summary>
        /// Occurs when an error report has failed to be sent.
        /// </summary>
        public static event FailedToSendErrorReportEventHandler FailedToSendErrorReport;

        /// <summary>
        /// Set this callback to add custom behavior for determining whether an error report should be processed.
        /// Returning false prevents the crash from being reported to the server.
        /// </summary>
        public static ShouldProcessErrorReportCallback ShouldProcessErrorReport
        {
            set
            {
                PlatformCrashes.ShouldProcessErrorReport = value;
            }
        }

        /// <summary>
<<<<<<< HEAD
        /// Set this callback to add custom behavior for determining whether user confirmation is required to send
        /// error reports.
        /// </summary>
        /// <seealso cref="ShouldAwaitUserConfirmationCallback"/>
        public static ShouldAwaitUserConfirmationCallback ShouldAwaitUserConfirmation
        {
            set
            {
                PlatformCrashes.ShouldAwaitUserConfirmation = value;
            }
        }

        /// <summary>
        /// Set this callback to add custom behavior for associating an error attachment with an error report.
=======
        /// Set this callback to attach custom text and/or binaries to an error report.
>>>>>>> 400c5108
        /// </summary>
        public static GetErrorAttachmentCallback GetErrorAttachment
        {
            set
            {
                PlatformCrashes.GetErrorAttachment = value;
            }
        }

        internal const string LogTag = MobileCenterLog.LogTag + "Crashes";

        private static readonly IPlatformCrashes PlatformCrashes = new PlatformCrashes();

        /// <summary>
        /// Notifies SDK with a confirmation to handle the crash report.
        /// </summary>
        /// <param name="confirmation">A user confirmation. See <see cref="UserConfirmation"/>.</param>
        public static void NotifyUserConfirmation(UserConfirmation confirmation)
        {
            PlatformCrashes.NotifyUserConfirmation(confirmation);
        }

        /// <summary>
        /// Internal SDK property not intended for public use.
        /// </summary>
        /// <value>
        /// The target SDK Crashes bindings type.
        /// </value>
        public static Type BindingType => PlatformCrashes.BindingType;

        /// <summary>
        /// Enables or disables Crashes module.
        /// </summary>
        public static bool Enabled
        {
            get { return PlatformCrashes.Enabled; }
            set { PlatformCrashes.Enabled = value; }
        }

        /// <summary>
        /// Provides information whether the app crashed in its last session.
        /// </summary>
        /// <value>
        /// <c>true</c> if a crash was recorded in the last session, otherwise <c>false</c>.
        /// </value>
        public static bool HasCrashedInLastSession => PlatformCrashes.HasCrashedInLastSession;

        /// <summary>
        /// Gets the crash report generated in the last session if there was a crash.
        /// </summary>
        /// <value>Crash report from the last session, <c>null</c> if there was no crash in the last session.</value>
        public static ErrorReport LastSessionCrashReport => PlatformCrashes.LastSessionCrashReport;

        /// <summary>
        /// Generates crash for testing purposes.
        /// </summary>
        /// <remarks>
        /// This call has no effect in non debug configuration (such as release).
        /// </remarks>
        [System.Diagnostics.Conditional("DEBUG")]
        public static void GenerateTestCrash()
        {
            PlatformCrashes.GenerateTestCrash();
        }

        ///// <summary>
        ///// Track an exception.
        ///// </summary>
        ///// <param name="exception">An exception.</param>
        //public static void TrackException(Exception exception)
        //{
        //    PlatformCrashes.TrackException(exception);
        //}
    }
}<|MERGE_RESOLUTION|>--- conflicted
+++ resolved
@@ -67,7 +67,6 @@
         }
 
         /// <summary>
-<<<<<<< HEAD
         /// Set this callback to add custom behavior for determining whether user confirmation is required to send
         /// error reports.
         /// </summary>
@@ -81,10 +80,7 @@
         }
 
         /// <summary>
-        /// Set this callback to add custom behavior for associating an error attachment with an error report.
-=======
         /// Set this callback to attach custom text and/or binaries to an error report.
->>>>>>> 400c5108
         /// </summary>
         public static GetErrorAttachmentCallback GetErrorAttachment
         {
