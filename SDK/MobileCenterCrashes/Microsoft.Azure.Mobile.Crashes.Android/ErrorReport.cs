--- conflicted
+++ resolved
@@ -32,11 +32,7 @@
                 byte[] exceptionBytes = AndroidExceptionDataManager.LoadWrapperExceptionData(Java.Util.UUID.FromString(Id));
                 if (exceptionBytes != null)
                 {
-<<<<<<< HEAD
-                    SystemException = CrashesUtils.DeserializeException(exceptionBytes);
-=======
                     Exception = CrashesUtils.DeserializeException(exceptionBytes);
->>>>>>> 7f5c28b7
                 }
             }
 
@@ -45,8 +41,6 @@
 
             cachedReports[Id] = this;
         }
-<<<<<<< HEAD
-=======
 
         static private ErrorReport CachedReportIfExists(AndroidErrorReport androidReport)
         {
@@ -57,6 +51,5 @@
             }
             return null;
         }
->>>>>>> 7f5c28b7
     }
 }