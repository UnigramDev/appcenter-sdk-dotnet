--- conflicted
+++ resolved
@@ -4,7 +4,6 @@
 
 namespace Microsoft.Azure.Mobile.iOS.Bindings
 {
-<<<<<<< HEAD
     interface IMSService { }
 
     // typedef NSString * (^MSLogMessageProvider)();
@@ -146,10 +145,10 @@
         [Export("startService:")]
         void StartService(Class service);
 
-        // +(BOOL)isInitialized;
-        [Static]
-        [Export("isInitialized")]
-        bool IsInitialized();
+        // +(BOOL)isConfigured;
+        [Static]
+        [Export("isConfigured")]
+        bool isConfigured();
 
         // +(void)setServerUrl:(NSString *)serverUrl;
         [Static]
@@ -202,205 +201,6 @@
     [BaseType(typeof(NSObject))]
     interface MSService
     {
-=======
-	interface IMSService { }
-
-	// typedef NSString * (^MSLogMessageProvider)();
-	delegate string MSLogMessageProvider();
-
-	// typedef void (^MSLogHandler)(MSLogMessageProvider, MSLogLevel, const char *, const char *, uint);
-	unsafe delegate void MSLogHandler(MSLogMessageProvider arg0, MSLogLevel arg1, IntPtr arg2, IntPtr arg3, uint arg4);
-	//Note: Objective Sharpie tried to bind the above as:
-	//	unsafe delegate void MSLogHandler(MSLogMessageProvider arg0, MSLogLevel arg1, string arg2, sbyte* arg3, sbyte* arg4, uint arg5);
-	//But trying to use it as given gave an error.
-
-	// @interface MSWrapperSdk : NSObject
-	[BaseType (typeof(NSObject))]
-	interface MSWrapperSdk
-	{
-		// @property (readonly, nonatomic) NSString * wrapperSdkVersion;
-		[Export("wrapperSdkVersion")]
-		string WrapperSdkVersion { get; }
-
-		// @property (readonly, nonatomic) NSString * wrapperSdkName;
-		[Export("wrapperSdkName")]
-		string WrapperSdkName { get; }
-
-		// @property (readonly, nonatomic) NSString * liveUpdateReleaseLabel;
-		[Export("liveUpdateReleaseLabel")]
-		string LiveUpdateReleaseLabel { get; }
-
-		// @property (readonly, nonatomic) NSString * liveUpdateDeploymentKey;
-		[Export("liveUpdateDeploymentKey")]
-		string LiveUpdateDeploymentKey { get; }
-
-		// @property (readonly, nonatomic) NSString * liveUpdatePackageHash;
-		[Export("liveUpdatePackageHash")]
-		string LiveUpdatePackageHash { get; }
-
-		// -(BOOL)isEqual:(MSWrapperSdk *)wrapperSdk;
-		[Export("isEqual:")]
-		bool IsEqual(MSWrapperSdk wrapperSdk);
-
-		// -(instancetype)initWithWrapperSdkVersion:(NSString *)wrapperSdkVersion wrapperSdkName:(NSString *)wrapperSdkName liveUpdateReleaseLabel:(NSString *)liveUpdateReleaseLabel liveUpdateDeploymentKey:(NSString *)liveUpdateDeploymentKey liveUpdatePackageHash:(NSString *)liveUpdatePackageHash;
-		[Export("initWithWrapperSdkVersion:wrapperSdkName:liveUpdateReleaseLabel:liveUpdateDeploymentKey:liveUpdatePackageHash:")]
-		IntPtr Constructor([NullAllowed] string wrapperSdkVersion, [NullAllowed] string wrapperSdkName, [NullAllowed] string liveUpdateReleaseLabel, [NullAllowed] string liveUpdateDeploymentKey, [NullAllowed] string liveUpdatePackageHash);
-	}
-
-	// @interface MSDevice : MSWrapperSdk
-	[BaseType(typeof(MSWrapperSdk))]
-	interface MSDevice
-	{
-		// @property (readonly, nonatomic) NSString * sdkName;
-		[Export("sdkName")]
-		string SdkName { get; }
-
-		// @property (readonly, nonatomic) NSString * sdkVersion;
-		[Export("sdkVersion")]
-		string SdkVersion { get; }
-
-		// @property (readonly, nonatomic) NSString * model;
-		[Export("model")]
-		string Model { get; }
-
-		// @property (readonly, nonatomic) NSString * oemName;
-		[Export("oemName")]
-		string OemName { get; }
-
-		// @property (readonly, nonatomic) NSString * osName;
-		[Export("osName")]
-		string OsName { get; }
-
-		// @property (readonly, nonatomic) NSString * osVersion;
-		[Export("osVersion")]
-		string OsVersion { get; }
-
-		// @property (readonly, nonatomic) NSString * osBuild;
-		[Export("osBuild")]
-		string OsBuild { get; }
-
-		// @property (readonly, nonatomic) NSNumber * osApiLevel;
-		[Export("osApiLevel")]
-		NSNumber OsApiLevel { get; }
-
-		// @property (readonly, nonatomic) NSString * locale;
-		[Export("locale")]
-		string Locale { get; }
-
-		// @property (readonly, nonatomic) NSNumber * timeZoneOffset;
-		[Export("timeZoneOffset")]
-		NSNumber TimeZoneOffset { get; }
-
-		// @property (readonly, nonatomic) NSString * screenSize;
-		[Export("screenSize")]
-		string ScreenSize { get; }
-
-		// @property (readonly, nonatomic) NSString * appVersion;
-		[Export("appVersion")]
-		string AppVersion { get; }
-
-		// @property (readonly, nonatomic) NSString * carrierName;
-		[Export("carrierName")]
-		string CarrierName { get; }
-
-		// @property (readonly, nonatomic) NSString * carrierCountry;
-		[Export("carrierCountry")]
-		string CarrierCountry { get; }
-
-		// @property (readonly, nonatomic) NSString * appBuild;
-		[Export("appBuild")]
-		string AppBuild { get; }
-
-		// @property (readonly, nonatomic) NSString * appNamespace;
-		[Export("appNamespace")]
-		string AppNamespace { get; }
-
-		// -(BOOL)isEqual:(MSDevice *)device;
-		[Export("isEqual:")]
-		bool IsEqual(MSDevice device);
-	}
-
-	// @interface MSMobileCenter : NSObject
-	[BaseType(typeof(NSObject))]
-	interface MSMobileCenter
-	{
-		// +(instancetype)sharedInstance;
-		[Static]
-		[Export("sharedInstance")]
-		MSMobileCenter SharedInstance();
-
-		// +(void)configureWithAppSecret:(NSString *)appSecret;
-		[Static]
-		[Export("configureWithAppSecret:")]
-		void ConfigureWithAppSecret(string appSecret);
-
-		// +(void)start:(NSString *)appSecret withServices:(NSArray<Class> *)services;
-		[Static]
-		[Export("start:withServices:")]
-		void Start(string appSecret, Class[] services);
-
-		// +(void)startService:(Class)service;
-		[Static]
-		[Export("startService:")]
-		void StartService(Class service);
-
-		// +(BOOL)isConfigured;
-		[Static]
-		[Export("isConfigured")]
-		bool isConfigured();
-
-		// +(void)setServerUrl:(NSString *)serverUrl;
-		[Static]
-		[Export("setServerUrl:")]
-		void SetServerUrl(string serverUrl);
-
-		// +(void)setEnabled:(BOOL)isEnabled;
-		[Static]
-		[Export("setEnabled:")]
-		void SetEnabled(bool isEnabled);
-
-		// +(BOOL)isEnabled;
-		[Static]
-		[Export("isEnabled")]
-		bool IsEnabled();
-
-		// +(MSLogLevel)logLevel;
-		// +(void)setLogLevel:(MSLogLevel)logLevel;
-		[Static]
-		[Export("logLevel")]
-		MSLogLevel LogLevel();
-
-		[Static]
-		[Export("setLogLevel:")]
-		void SetLogLevel(MSLogLevel logLevel);
-
-		// +(void)setLogHandler:(MSLogHandler)logHandler;
-		[Static]
-		[Export("setLogHandler:")]
-		void SetLogHandler(MSLogHandler logHandler);
-
-		// +(void)setWrapperSdk:(MSWrapperSdk *)wrapperSdk;
-		[Static]
-		[Export("setWrapperSdk:")]
-		void SetWrapperSdk(MSWrapperSdk wrapperSdk);
-
-		// +(NSUUID *)installId;
-		[Static]
-		[Export("installId")]
-		NSUuid InstallId();
-
-		// +(BOOL)isDebuggerAttached;
-		[Static]
-		[Export("isDebuggerAttached")]
-		bool IsDebuggerAttached();
-	}
-
-	// @protocol MSService <NSObject>
-	[Protocol, Model]
-	[BaseType(typeof(NSObject))]
-	interface MSService
-	{
->>>>>>> a64ae461
         // @required +(BOOL)isEnabled;
         [Static]
         [Export("isEnabled")]
