<?xml version="1.0"?>
<config>
    <sdkInfo>
        <sdkVersion>2.0.0-SNAPSHOT</sdkVersion>
        <iosVersion>2.0.0-199+d9a6779827e91f0386e064669a10353c510a62d1</iosVersion>
<<<<<<< HEAD
        <androidVersion>2.0.0-22+097dc7c3c</androidVersion>
=======
        <androidVersion>2.0.0-27+47317b8bc</androidVersion>
>>>>>>> c505f7db
    </sdkInfo>
    <group id="ios" folder="iOSAssemblies" buildGroup="mac">
        <assembly path="SDK/AppCenter/Microsoft.AppCenter.iOS/bin/Release/Microsoft.AppCenter.dll"/>
        <assembly path="SDK/AppCenter/Microsoft.AppCenter.iOS/bin/Release/Microsoft.AppCenter.iOS.Bindings.dll"/>
        <assembly path="SDK/AppCenterAnalytics/Microsoft.AppCenter.Analytics.iOS/bin/Release/Microsoft.AppCenter.Analytics.dll"/>
        <assembly path="SDK/AppCenterAnalytics/Microsoft.AppCenter.Analytics.iOS/bin/Release/Microsoft.AppCenter.Analytics.iOS.Bindings.dll"/>
        <assembly path="SDK/AppCenterCrashes/Microsoft.AppCenter.Crashes.iOS/bin/Release/Microsoft.AppCenter.Crashes.dll"/>
        <assembly path="SDK/AppCenterCrashes/Microsoft.AppCenter.Crashes.iOS/bin/Release/Microsoft.AppCenter.Crashes.iOS.Bindings.dll"/>
        <assembly path="SDK/AppCenterDistribute/Microsoft.AppCenter.Distribute.iOS/bin/Release/Microsoft.AppCenter.Distribute.dll"/>
        <assembly path="SDK/AppCenterDistribute/Microsoft.AppCenter.Distribute.iOS/bin/Release/Microsoft.AppCenter.Distribute.iOS.Bindings.dll"/>
        <assembly path="SDK/AppCenterPush/Microsoft.AppCenter.Push.iOS/bin/Release/Microsoft.AppCenter.Push.dll"/>
        <assembly path="SDK/AppCenterPush/Microsoft.AppCenter.Push.iOS.Bindings/bin/Release/Microsoft.AppCenter.Push.iOS.Bindings.dll"/>
        <assembly path="SDK/AppCenterAuth/Microsoft.AppCenter.Auth.iOS/bin/Release/Microsoft.AppCenter.Auth.dll"/>
        <assembly path="SDK/AppCenterAuth/Microsoft.AppCenter.Auth.iOS.Bindings/bin/Release/Microsoft.AppCenter.Auth.iOS.Bindings.dll"/>
        <!-- <assembly path="SDK/AppCenterData/Microsoft.AppCenter.Data.iOS/bin/Release/Microsoft.AppCenter.Data.dll"/>
        <assembly path="SDK/AppCenterData/Microsoft.AppCenter.Data.iOS.Bindings/bin/Release/Microsoft.AppCenter.Data.iOS.Bindings.dll"/> -->
    </group>
    <group id="android" folder="AndroidAssemblies" buildGroup="mac">
        <assembly path="SDK/AppCenter/Microsoft.AppCenter.Android/bin/Release/Microsoft.AppCenter.dll"/>
        <assembly path="SDK/AppCenter/Microsoft.AppCenter.Android/bin/Release/Microsoft.AppCenter.Android.Bindings.dll"/>
        <assembly path="SDK/AppCenterAnalytics/Microsoft.AppCenter.Analytics.Android/bin/Release/Microsoft.AppCenter.Analytics.dll"/>
        <assembly path="SDK/AppCenterAnalytics/Microsoft.AppCenter.Analytics.Android/bin/Release/Microsoft.AppCenter.Analytics.Android.Bindings.dll"/>
        <assembly path="SDK/AppCenterCrashes/Microsoft.AppCenter.Crashes.Android/bin/Release/Microsoft.AppCenter.Crashes.dll"/>
        <assembly path="SDK/AppCenterCrashes/Microsoft.AppCenter.Crashes.Android/bin/Release/Microsoft.AppCenter.Crashes.Android.Bindings.dll"/>
        <assembly path="SDK/AppCenterDistribute/Microsoft.AppCenter.Distribute.Android/bin/Release/Microsoft.AppCenter.Distribute.dll"/>
        <assembly path="SDK/AppCenterDistribute/Microsoft.AppCenter.Distribute.Android/bin/Release/Microsoft.AppCenter.Distribute.Android.Bindings.dll"/>
        <assembly path="SDK/AppCenterPush/Microsoft.AppCenter.Push.Android/bin/Release/Microsoft.AppCenter.Push.dll"/>
        <assembly path="SDK/AppCenterPush/Microsoft.AppCenter.Push.Android.Bindings/bin/Release/Microsoft.AppCenter.Push.Android.Bindings.dll"/>
        <assembly path="SDK/AppCenterRum/Microsoft.AppCenter.Rum.Android/bin/Release/Microsoft.AppCenter.Rum.dll"/>
        <assembly path="SDK/AppCenterRum/Microsoft.AppCenter.Rum.Android.Bindings/bin/Release/Microsoft.AppCenter.Rum.Android.Bindings.dll"/>
        <assembly path="SDK/AppCenterAuth/Microsoft.AppCenter.Auth.Android/bin/Release/Microsoft.AppCenter.Auth.dll"/>
        <assembly path="SDK/AppCenterAuth/Microsoft.AppCenter.Auth.Android.Bindings/bin/Release/Microsoft.AppCenter.Auth.Android.Bindings.dll"/>
        <assembly path="SDK/AppCenterAuth/Microsoft.AppCenter.Auth.Android.Bindings.Msal/bin/Release/Microsoft.AppCenter.Auth.Android.Bindings.Msal.dll"/>
        <assembly path="SDK/AppCenterAuth/Microsoft.AppCenter.Auth.Android.Bindings.Msal.Common/bin/Release/Microsoft.AppCenter.Auth.Android.Bindings.Msal.Common.dll"/>
        <!-- <assembly path="SDK/AppCenterData/Microsoft.AppCenter.Data.Android/bin/Release/Microsoft.AppCenter.Data.dll"/>
        <assembly path="SDK/AppCenterData/Microsoft.AppCenter.Data.Android.Bindings/bin/Release/Microsoft.AppCenter.Data.Android.Bindings.dll"/> -->
    </group>
    <group id="pcl" folder="PCLAssemblies" buildGroup="mac">
        <assembly path="SDK/AppCenter/Microsoft.AppCenter/bin/Release/portable-net45+win8+wpa81+wp8/Microsoft.AppCenter.dll"/>
        <assembly path="SDK/AppCenterAnalytics/Microsoft.AppCenter.Analytics/bin/Release/portable-net45+win8+wpa81+wp8/Microsoft.AppCenter.Analytics.dll"/>
        <assembly path="SDK/AppCenterCrashes/Microsoft.AppCenter.Crashes/bin/Release/portable-net45+win8+wpa81+wp8/Microsoft.AppCenter.Crashes.dll"/>
        <assembly path="SDK/AppCenterDistribute/Microsoft.AppCenter.Distribute/bin/Release/portable-net45+win8+wpa81+wp8/Microsoft.AppCenter.Distribute.dll"/>
        <assembly path="SDK/AppCenterPush/Microsoft.AppCenter.Push/bin/Release/portable-net45+win8+wpa81+wp8/Microsoft.AppCenter.Push.dll"/>
        <assembly path="SDK/AppCenterRum/Microsoft.AppCenter.Rum/bin/Release/portable-net45+win8+wpa81+wp8/Microsoft.AppCenter.Rum.dll"/>
        <assembly path="SDK/AppCenterAuth/Microsoft.AppCenter.Auth/bin/Release/portable-net45+win8+wpa81+wp8/Microsoft.AppCenter.Auth.dll"/>
        <assembly path="SDK/AppCenterData/Microsoft.AppCenter.Data/bin/Release/portable-net45+win8+wpa81+wp8/Microsoft.AppCenter.Data.dll"/>
    </group>
    <group id="netstandard" folder="NETStandardAssemblies" buildGroup="mac">
        <assembly path="SDK/AppCenter/Microsoft.AppCenter/bin/Release/netstandard1.0/Microsoft.AppCenter.dll"/>
        <assembly path="SDK/AppCenterAnalytics/Microsoft.AppCenter.Analytics/bin/Release/netstandard1.0/Microsoft.AppCenter.Analytics.dll"/>
        <assembly path="SDK/AppCenterCrashes/Microsoft.AppCenter.Crashes/bin/Release/netstandard1.0/Microsoft.AppCenter.Crashes.dll"/>
        <assembly path="SDK/AppCenterDistribute/Microsoft.AppCenter.Distribute/bin/Release/netstandard1.0/Microsoft.AppCenter.Distribute.dll"/>
        <assembly path="SDK/AppCenterPush/Microsoft.AppCenter.Push/bin/Release/netstandard1.0/Microsoft.AppCenter.Push.dll"/>
        <assembly path="SDK/AppCenterRum/Microsoft.AppCenter.Rum/bin/Release/netstandard1.0/Microsoft.AppCenter.Rum.dll"/>
        <assembly path="SDK/AppCenterAuth/Microsoft.AppCenter.Auth/bin/Release/netstandard1.0/Microsoft.AppCenter.Auth.dll"/>
        <assembly path="SDK/AppCenterData/Microsoft.AppCenter.Data/bin/Release/netstandard1.0/Microsoft.AppCenter.Data.dll"/>
    </group>
    <group id="windows_desktop" folder="WindowsDesktopAssemblies" buildGroup="windows">
        <assembly path="SDK/AppCenter/Microsoft.AppCenter.WindowsDesktop/bin/Release/Microsoft.AppCenter.dll"/>
        <assembly path="SDK/AppCenterAnalytics/Microsoft.AppCenter.Analytics.WindowsDesktop/bin/Release/Microsoft.AppCenter.Analytics.dll"/>
        <assembly path="SDK/AppCenterCrashes/Microsoft.AppCenter.Crashes.WindowsDesktop/bin/Release/Microsoft.AppCenter.Crashes.dll"/>
    </group>
    <group id="uwp" folder="UWPAssemblies" buildGroup="windows">
        <!-- Not architecture-specific -->
        <assembly path="nuget/Microsoft.AppCenter.Crashes.targets"/>
        <assembly path="SDK/AppCenter/Microsoft.AppCenter.UWP/bin/Release/Microsoft.AppCenter.dll"/>
        <assembly path="SDK/AppCenterAnalytics/Microsoft.AppCenter.Analytics.UWP/bin/Release/Microsoft.AppCenter.Analytics.dll"/>
        <assembly path="SDK/AppCenterCrashes/Microsoft.AppCenter.Crashes.UWP/bin/Reference/Microsoft.AppCenter.Crashes.dll"/>
        <assembly path="SDK/AppCenterPush/Microsoft.AppCenter.Push.UWP/bin/Release/Microsoft.AppCenter.Push.dll"/>
        <assembly path="SDK/AppCenterRum/Microsoft.AppCenter.Rum.UWP/bin/Release/Microsoft.AppCenter.Rum.dll"/>

        <!-- x86 -->
        <group id="x86" folder="x86">
            <assembly path="SDK/AppCenterCrashes/Microsoft.AppCenter.Crashes.UWP/bin/x86/Release/Microsoft.AppCenter.Crashes.dll"/>
            <assembly path="Release/WatsonRegistrationUtility/WatsonRegistrationUtility.dll"/>
            <assembly path="Release/WatsonRegistrationUtility/WatsonRegistrationUtility.winmd"/>
        </group>

        <!-- x64 -->
        <group id="x64" folder="x64">
            <assembly path="SDK/AppCenterCrashes/Microsoft.AppCenter.Crashes.UWP/bin/x64/Release/Microsoft.AppCenter.Crashes.dll"/>
            <assembly path="x64/Release/WatsonRegistrationUtility/WatsonRegistrationUtility.dll"/>
            <assembly path="x64/Release/WatsonRegistrationUtility/WatsonRegistrationUtility.winmd"/>
        </group>

        <!-- ARM -->
        <group id="arm" folder="ARM">
            <assembly path="SDK/AppCenterCrashes/Microsoft.AppCenter.Crashes.UWP/bin/ARM/Release/Microsoft.AppCenter.Crashes.dll"/>
            <assembly path="ARM/Release/WatsonRegistrationUtility/WatsonRegistrationUtility.dll"/>
            <assembly path="ARM/Release/WatsonRegistrationUtility/WatsonRegistrationUtility.winmd"/>
        </group>
    </group>
    <module dotnetModule="SDK/AppCenter/Microsoft.AppCenter" nuspec="AppCenter.nuspec"/>
    <module dotnetModule="SDK/AppCenterCrashes/Microsoft.AppCenter.Crashes" nuspec="AppCenterAnalytics.nuspec"/>
    <module dotnetModule="SDK/AppCenter/Microsoft.AppCenter" nuspec="AppCenterCrashes.nuspec"/>
    <module dotnetModule="SDK/AppCenterDistribute/Microsoft.AppCenter.Distribute" nuspec="AppCenterDistribute.nuspec"/>
    <module dotnetModule="SDK/AppCenterPush/Microsoft.AppCenter.Push" nuspec="AppCenterPush.nuspec"/>
    <module dotnetModule="SDK/AppCenterRum/Microsoft.AppCenter.Rum" nuspec="AppCenterRum.nuspec"/>
    <module dotnetModule="SDK/AppCenterAuth/Microsoft.AppCenter.Auth" nuspec="AppCenterAuth.nuspec"/>
    <module dotnetModule="SDK/AppCenterData/Microsoft.AppCenter.Data" nuspec="AppCenterData.nuspec"/>
    <buildGroup platformId="mac" solutionPath="AppCenter-SDK-Build-Mac.sln">
        <build configuration="Release"/>
    </buildGroup>
    <buildGroup platformId="windows" solutionPath="AppCenter-SDK-Build-Windows.sln">
        <build configuration="Release" platform="x86"/>
        <build configuration="Release" platform="x64"/>
        <build configuration="Release" platform="ARM"/>
        <build configuration="Release"/>
        <build configuration="Reference"/>
    </buildGroup>
</config><|MERGE_RESOLUTION|>--- conflicted
+++ resolved
@@ -3,11 +3,7 @@
     <sdkInfo>
         <sdkVersion>2.0.0-SNAPSHOT</sdkVersion>
         <iosVersion>2.0.0-199+d9a6779827e91f0386e064669a10353c510a62d1</iosVersion>
-<<<<<<< HEAD
-        <androidVersion>2.0.0-22+097dc7c3c</androidVersion>
-=======
         <androidVersion>2.0.0-27+47317b8bc</androidVersion>
->>>>>>> c505f7db
     </sdkInfo>
     <group id="ios" folder="iOSAssemblies" buildGroup="mac">
         <assembly path="SDK/AppCenter/Microsoft.AppCenter.iOS/bin/Release/Microsoft.AppCenter.dll"/>
