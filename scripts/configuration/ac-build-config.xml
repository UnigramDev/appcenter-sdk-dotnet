<?xml version="1.0"?>
<config>
    <sdkInfo>
        <sdkVersion>4.0.1-SNAPSHOT</sdkVersion>
<<<<<<< HEAD
        <iosVersion>4.0.1-10+a418eeffb85bda845b839b7872560510ca2346b2</iosVersion>
        <androidVersion>4.0.0</androidVersion>
=======
        <iosVersion>4.0.1-16+9462f4d52586188a6caabb8a5378124c18cbd3eb</iosVersion>
        <androidVersion>4.0.1-3+1ffc3cac3</androidVersion>
>>>>>>> 72af66db
    </sdkInfo>
    <group id="ios" folder="iOSAssemblies" buildGroup="mac">
        <assembly path="SDK/AppCenter/Microsoft.AppCenter.iOS/bin/Release/Microsoft.AppCenter.dll"/>
        <assembly path="SDK/AppCenter/Microsoft.AppCenter.iOS/bin/Release/Microsoft.AppCenter.iOS.Bindings.dll"/>
        <assembly path="SDK/AppCenterAnalytics/Microsoft.AppCenter.Analytics.iOS/bin/Release/Microsoft.AppCenter.Analytics.dll"/>
        <assembly path="SDK/AppCenterAnalytics/Microsoft.AppCenter.Analytics.iOS/bin/Release/Microsoft.AppCenter.Analytics.iOS.Bindings.dll"/>
        <assembly path="SDK/AppCenterCrashes/Microsoft.AppCenter.Crashes.iOS/bin/Release/Microsoft.AppCenter.Crashes.dll"/>
        <assembly path="SDK/AppCenterCrashes/Microsoft.AppCenter.Crashes.iOS/bin/Release/Microsoft.AppCenter.Crashes.iOS.Bindings.dll"/>
        <assembly path="SDK/AppCenterDistribute/Microsoft.AppCenter.Distribute.iOS/bin/Release/Microsoft.AppCenter.Distribute.dll"/>
        <assembly path="SDK/AppCenterDistribute/Microsoft.AppCenter.Distribute.iOS/bin/Release/Microsoft.AppCenter.Distribute.iOS.Bindings.dll"/>
    </group>
    <group id="android" folder="AndroidAssemblies" buildGroup="mac">
        <assembly path="SDK/AppCenter/Microsoft.AppCenter.Android/bin/Release/Microsoft.AppCenter.dll"/>
        <assembly path="SDK/AppCenter/Microsoft.AppCenter.Android/bin/Release/Microsoft.AppCenter.Android.Bindings.dll"/>
        <assembly path="SDK/AppCenterAnalytics/Microsoft.AppCenter.Analytics.Android/bin/Release/Microsoft.AppCenter.Analytics.dll"/>
        <assembly path="SDK/AppCenterAnalytics/Microsoft.AppCenter.Analytics.Android/bin/Release/Microsoft.AppCenter.Analytics.Android.Bindings.dll"/>
        <assembly path="SDK/AppCenterCrashes/Microsoft.AppCenter.Crashes.Android/bin/Release/Microsoft.AppCenter.Crashes.dll"/>
        <assembly path="SDK/AppCenterCrashes/Microsoft.AppCenter.Crashes.Android/bin/Release/Microsoft.AppCenter.Crashes.Android.Bindings.dll"/>
        <assembly path="SDK/AppCenterDistribute/Microsoft.AppCenter.Distribute.Android/bin/Release/Microsoft.AppCenter.Distribute.dll"/>
        <assembly path="SDK/AppCenterDistribute/Microsoft.AppCenter.Distribute.Android/bin/Release/Microsoft.AppCenter.Distribute.Android.Bindings.dll"/>
    </group>
    <group id="androidPlay" folder="AndroidPlayAssemblies" buildGroup="mac">
        <assembly path="SDK/AppCenterDistribute/Microsoft.AppCenter.Distribute/bin/Release/MonoAndroid70/Microsoft.AppCenter.Distribute.dll"/>
    </group>
    <group id="netstandard" folder="NETStandardAssemblies" buildGroup="mac">
        <assembly path="SDK/AppCenter/Microsoft.AppCenter/bin/Release/netstandard1.0/Microsoft.AppCenter.dll"/>
        <assembly path="SDK/AppCenterAnalytics/Microsoft.AppCenter.Analytics/bin/Release/netstandard1.0/Microsoft.AppCenter.Analytics.dll"/>
        <assembly path="SDK/AppCenterCrashes/Microsoft.AppCenter.Crashes/bin/Release/netstandard1.0/Microsoft.AppCenter.Crashes.dll"/>
        <assembly path="SDK/AppCenterDistribute/Microsoft.AppCenter.Distribute/bin/Release/netstandard1.0/Microsoft.AppCenter.Distribute.dll"/>
    </group>
    <group id="windows_desktop" folder="WindowsDesktopAssemblies" buildGroup="windows">
        <assembly path="SDK/AppCenter/Microsoft.AppCenter.WindowsDesktop/bin/Release/net461/Microsoft.AppCenter.dll"/>
        <assembly path="SDK/AppCenterAnalytics/Microsoft.AppCenter.Analytics.WindowsDesktop/bin/Release/net461/Microsoft.AppCenter.Analytics.dll"/>
        <assembly path="SDK/AppCenterCrashes/Microsoft.AppCenter.Crashes.WindowsDesktop/bin/Release/net461/Microsoft.AppCenter.Crashes.dll"/>
    </group>
    <group id="windows_desktop_netcore" folder="WindowsDesktopNetCoreAssemblies" buildGroup="windows">
        <assembly path="SDK/AppCenter/Microsoft.AppCenter.WindowsDesktop/bin/Release/netcoreapp3.0/Microsoft.AppCenter.dll"/>
        <assembly path="SDK/AppCenterAnalytics/Microsoft.AppCenter.Analytics.WindowsDesktop/bin/Release/netcoreapp3.0/Microsoft.AppCenter.Analytics.dll"/>
        <assembly path="SDK/AppCenterCrashes/Microsoft.AppCenter.Crashes.WindowsDesktop/bin/Release/netcoreapp3.0/Microsoft.AppCenter.Crashes.dll"/>
    </group>
    <group id="uwp" folder="UWPAssemblies" buildGroup="windows">
        <assembly path="SDK/AppCenter/Microsoft.AppCenter.UWP/bin/Release/uap10.0.16299/Microsoft.AppCenter.dll"/>
        <assembly path="SDK/AppCenterAnalytics/Microsoft.AppCenter.Analytics.UWP/bin/Release/uap10.0.16299/Microsoft.AppCenter.Analytics.dll"/>
        <assembly path="SDK/AppCenterCrashes/Microsoft.AppCenter.Crashes.UWP/bin/Release/uap10.0.16299/Microsoft.AppCenter.Crashes.dll"/>
    </group>
    <group id="unity_uwp" folder="UnityUWPAssemblies" buildGroup="windows">
        <assembly path="SDK/AppCenter/Microsoft.AppCenter.UWP/bin/Release/net461/Microsoft.AppCenter.dll"/>
        <assembly path="SDK/AppCenterAnalytics/Microsoft.AppCenter.Analytics.UWP/bin/Release/net461/Microsoft.AppCenter.Analytics.dll"/>
        <assembly path="SDK/AppCenterCrashes/Microsoft.AppCenter.Crashes.UWP/bin/Release/net461/Microsoft.AppCenter.Crashes.dll"/>
    </group>
    <module dotnetModule="SDK/AppCenter/Microsoft.AppCenter" nuspec="AppCenter.nuspec"/>
    <module dotnetModule="SDK/AppCenterAnalytics/Microsoft.AppCenter.Analytics" nuspec="AppCenterAnalytics.nuspec"/>
    <module dotnetModule="SDK/AppCenterCrashes/Microsoft.AppCenter.Crashes" nuspec="AppCenterCrashes.nuspec"/>
    <module dotnetModule="SDK/AppCenterDistribute/Microsoft.AppCenter.Distribute" nuspec="AppCenterDistribute.nuspec"/>
    <module dotnetModule="SDK/AppCenterDistribute/Microsoft.AppCenter.DistributePlay" nuspec="AppCenterDistributePlay.nuspec"/>
    <buildGroup platformId="mac" solutionPath="AppCenter-SDK-Build-Mac.sln">
        <build configuration="Release"/>
    </buildGroup>
    <buildGroup platformId="windows" solutionPath="AppCenter-SDK-Build-Windows.sln">
        <build configuration="Release" toolVersion="VS2019"/>
    </buildGroup>
</config><|MERGE_RESOLUTION|>--- conflicted
+++ resolved
@@ -2,13 +2,8 @@
 <config>
     <sdkInfo>
         <sdkVersion>4.0.1-SNAPSHOT</sdkVersion>
-<<<<<<< HEAD
-        <iosVersion>4.0.1-10+a418eeffb85bda845b839b7872560510ca2346b2</iosVersion>
-        <androidVersion>4.0.0</androidVersion>
-=======
-        <iosVersion>4.0.1-16+9462f4d52586188a6caabb8a5378124c18cbd3eb</iosVersion>
+        <iosVersion>4.0.1-18+4f69badf88d4ef6bba6ced8be96c8ca7e76bdfb4</iosVersion>
         <androidVersion>4.0.1-3+1ffc3cac3</androidVersion>
->>>>>>> 72af66db
     </sdkInfo>
     <group id="ios" folder="iOSAssemblies" buildGroup="mac">
         <assembly path="SDK/AppCenter/Microsoft.AppCenter.iOS/bin/Release/Microsoft.AppCenter.dll"/>
