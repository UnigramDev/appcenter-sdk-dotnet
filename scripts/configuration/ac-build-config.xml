<?xml version="1.0"?>
<config>
    <sdkInfo>
        <sdkVersion>2.6.5-SNAPSHOT</sdkVersion>
<<<<<<< HEAD
        <iosVersion>2.5.4-33+eba1b92a5e8325a5d0c0881af286e9189047f14c</iosVersion>
        <androidVersion>2.5.2-15+e1b81b958</androidVersion>
=======
        <iosVersion>2.5.4-37+0601f482c34c090ac221ac6c137fbedb6386806f</iosVersion>
        <androidVersion>2.5.2-21+64aa3683e</androidVersion>
>>>>>>> 20967fe8
    </sdkInfo>
    <group id="ios" folder="iOSAssemblies" buildGroup="mac">
        <assembly path="SDK/AppCenter/Microsoft.AppCenter.iOS/bin/Release/Microsoft.AppCenter.dll"/>
        <assembly path="SDK/AppCenter/Microsoft.AppCenter.iOS/bin/Release/Microsoft.AppCenter.iOS.Bindings.dll"/>
        <assembly path="SDK/AppCenterAnalytics/Microsoft.AppCenter.Analytics.iOS/bin/Release/Microsoft.AppCenter.Analytics.dll"/>
        <assembly path="SDK/AppCenterAnalytics/Microsoft.AppCenter.Analytics.iOS/bin/Release/Microsoft.AppCenter.Analytics.iOS.Bindings.dll"/>
        <assembly path="SDK/AppCenterCrashes/Microsoft.AppCenter.Crashes.iOS/bin/Release/Microsoft.AppCenter.Crashes.dll"/>
        <assembly path="SDK/AppCenterCrashes/Microsoft.AppCenter.Crashes.iOS/bin/Release/Microsoft.AppCenter.Crashes.iOS.Bindings.dll"/>
        <assembly path="SDK/AppCenterDistribute/Microsoft.AppCenter.Distribute.iOS/bin/Release/Microsoft.AppCenter.Distribute.dll"/>
        <assembly path="SDK/AppCenterDistribute/Microsoft.AppCenter.Distribute.iOS/bin/Release/Microsoft.AppCenter.Distribute.iOS.Bindings.dll"/>
        <assembly path="SDK/AppCenterPush/Microsoft.AppCenter.Push.iOS/bin/Release/Microsoft.AppCenter.Push.dll"/>
        <assembly path="SDK/AppCenterPush/Microsoft.AppCenter.Push.iOS.Bindings/bin/Release/Microsoft.AppCenter.Push.iOS.Bindings.dll"/>
    </group>
    <group id="android" folder="AndroidAssemblies" buildGroup="mac">
        <assembly path="SDK/AppCenter/Microsoft.AppCenter.Android/bin/Release/Microsoft.AppCenter.dll"/>
        <assembly path="SDK/AppCenter/Microsoft.AppCenter.Android/bin/Release/Microsoft.AppCenter.Android.Bindings.dll"/>
        <assembly path="SDK/AppCenterAnalytics/Microsoft.AppCenter.Analytics.Android/bin/Release/Microsoft.AppCenter.Analytics.dll"/>
        <assembly path="SDK/AppCenterAnalytics/Microsoft.AppCenter.Analytics.Android/bin/Release/Microsoft.AppCenter.Analytics.Android.Bindings.dll"/>
        <assembly path="SDK/AppCenterCrashes/Microsoft.AppCenter.Crashes.Android/bin/Release/Microsoft.AppCenter.Crashes.dll"/>
        <assembly path="SDK/AppCenterCrashes/Microsoft.AppCenter.Crashes.Android/bin/Release/Microsoft.AppCenter.Crashes.Android.Bindings.dll"/>
        <assembly path="SDK/AppCenterDistribute/Microsoft.AppCenter.Distribute.Android/bin/Release/Microsoft.AppCenter.Distribute.dll"/>
        <assembly path="SDK/AppCenterDistribute/Microsoft.AppCenter.Distribute.Android/bin/Release/Microsoft.AppCenter.Distribute.Android.Bindings.dll"/>
        <assembly path="SDK/AppCenterPush/Microsoft.AppCenter.Push.Android/bin/Release/Microsoft.AppCenter.Push.dll"/>
        <assembly path="SDK/AppCenterPush/Microsoft.AppCenter.Push.Android.Bindings/bin/Release/Microsoft.AppCenter.Push.Android.Bindings.dll"/>
    </group>
    <group id="netstandard" folder="NETStandardAssemblies" buildGroup="mac">
        <assembly path="SDK/AppCenter/Microsoft.AppCenter/bin/Release/netstandard1.0/Microsoft.AppCenter.dll"/>
        <assembly path="SDK/AppCenterAnalytics/Microsoft.AppCenter.Analytics/bin/Release/netstandard1.0/Microsoft.AppCenter.Analytics.dll"/>
        <assembly path="SDK/AppCenterCrashes/Microsoft.AppCenter.Crashes/bin/Release/netstandard1.0/Microsoft.AppCenter.Crashes.dll"/>
        <assembly path="SDK/AppCenterDistribute/Microsoft.AppCenter.Distribute/bin/Release/netstandard1.0/Microsoft.AppCenter.Distribute.dll"/>
        <assembly path="SDK/AppCenterPush/Microsoft.AppCenter.Push/bin/Release/netstandard1.0/Microsoft.AppCenter.Push.dll"/>
    </group>
    <group id="windows_desktop" folder="WindowsDesktopAssemblies" buildGroup="windows">
        <assembly path="SDK/AppCenter/Microsoft.AppCenter.WindowsDesktop/bin/Release/net461/Microsoft.AppCenter.dll"/>
        <assembly path="SDK/AppCenterAnalytics/Microsoft.AppCenter.Analytics.WindowsDesktop/bin/Release/net461/Microsoft.AppCenter.Analytics.dll"/>
        <assembly path="SDK/AppCenterCrashes/Microsoft.AppCenter.Crashes.WindowsDesktop/bin/Release/net461/Microsoft.AppCenter.Crashes.dll"/>
    </group>
    <group id="windows_desktop_netcore" folder="WindowsDesktopNetCoreAssemblies" buildGroup="windows">
        <assembly path="SDK/AppCenter/Microsoft.AppCenter.WindowsDesktop/bin/Release/netcoreapp3.0/Microsoft.AppCenter.dll"/>
        <assembly path="SDK/AppCenterAnalytics/Microsoft.AppCenter.Analytics.WindowsDesktop/bin/Release/netcoreapp3.0/Microsoft.AppCenter.Analytics.dll"/>
        <assembly path="SDK/AppCenterCrashes/Microsoft.AppCenter.Crashes.WindowsDesktop/bin/Release/netcoreapp3.0/Microsoft.AppCenter.Crashes.dll"/>
    </group>
    <group id="uwp" folder="UWPAssemblies" buildGroup="windows">
        <assembly path="SDK/AppCenter/Microsoft.AppCenter.UWP/bin/Release/Microsoft.AppCenter.dll"/>
        <assembly path="SDK/AppCenterAnalytics/Microsoft.AppCenter.Analytics.UWP/bin/Release/Microsoft.AppCenter.Analytics.dll"/>
        <assembly path="SDK/AppCenterCrashes/Microsoft.AppCenter.Crashes.UWP/bin/Release/Microsoft.AppCenter.Crashes.dll"/>
        <assembly path="SDK/AppCenterPush/Microsoft.AppCenter.Push.UWP/bin/Release/Microsoft.AppCenter.Push.dll"/>
    </group>
    <module dotnetModule="SDK/AppCenter/Microsoft.AppCenter" nuspec="AppCenter.nuspec"/>
    <module dotnetModule="SDK/AppCenterAnalytics/Microsoft.AppCenter.Analytics" nuspec="AppCenterAnalytics.nuspec"/>
    <module dotnetModule="SDK/AppCenterCrashes/Microsoft.AppCenter.Crashes" nuspec="AppCenterCrashes.nuspec"/>
    <module dotnetModule="SDK/AppCenterDistribute/Microsoft.AppCenter.Distribute" nuspec="AppCenterDistribute.nuspec"/>
    <module dotnetModule="SDK/AppCenterPush/Microsoft.AppCenter.Push" nuspec="AppCenterPush.nuspec"/>
    <buildGroup platformId="mac" solutionPath="AppCenter-SDK-Build-Mac.sln">
        <build configuration="Release"/>
    </buildGroup>
    <buildGroup platformId="windows" solutionPath="AppCenter-SDK-Build-Windows.sln">
        <build configuration="Release" toolVersion="VS2019"/>
    </buildGroup>
</config><|MERGE_RESOLUTION|>--- conflicted
+++ resolved
@@ -2,13 +2,8 @@
 <config>
     <sdkInfo>
         <sdkVersion>2.6.5-SNAPSHOT</sdkVersion>
-<<<<<<< HEAD
-        <iosVersion>2.5.4-33+eba1b92a5e8325a5d0c0881af286e9189047f14c</iosVersion>
-        <androidVersion>2.5.2-15+e1b81b958</androidVersion>
-=======
         <iosVersion>2.5.4-37+0601f482c34c090ac221ac6c137fbedb6386806f</iosVersion>
         <androidVersion>2.5.2-21+64aa3683e</androidVersion>
->>>>>>> 20967fe8
     </sdkInfo>
     <group id="ios" folder="iOSAssemblies" buildGroup="mac">
         <assembly path="SDK/AppCenter/Microsoft.AppCenter.iOS/bin/Release/Microsoft.AppCenter.dll"/>
