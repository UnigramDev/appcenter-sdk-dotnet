#tool nuget:?package=XamarinComponent
#addin nuget:?package=Cake.Xamarin
#addin nuget:?package=Cake.FileHelpers
#addin "Cake.AzureStorage"
#addin nuget:?package=Cake.Git

using System.Net;
using System.Text;
using System.Text.RegularExpressions;

// MobileCenter module class definition.
class MobileCenterModule {
	public string AndroidModule { get; set; }
	public string IosModule { get; set; }
	public string DotNetModule { get; set; }
	public string NuGetVersion { get; set; }
	public string PackageId { get; set; }
	public string MainNuGetSpecFilename { get; set; }
	public string NuGetPackageName
	{
		get
		{
			return PackageId + "." + NuGetVersion + ".nupkg";
		}
	}
	public string MacNuGetSpecFilename 
	{
		get { return  "Mac" + MainNuGetSpecFilename; }
	}
	public string WindowsNuGetSpecFilename
	{
		get { return  "Windows" + MainNuGetSpecFilename; }
	}
	public MobileCenterModule(string android, string ios, string dotnet, string mainNuGetSpecFilename) {
		AndroidModule = android;
		IosModule = ios;
		DotNetModule = dotnet;
		MainNuGetSpecFilename = mainNuGetSpecFilename;
	}
}

<<<<<<< HEAD
// SDK versions
var ANDROID_SDK_VERSION = "0.6.1";
var IOS_SDK_VERSION = "0.6.1";
=======
var TEMPORARY_PREFIX = "CAKE_SCRIPT_TEMP";

var DOWNLOADED_ASSEMBLIES_FOLDER = TEMPORARY_PREFIX + "DownloadedAssemblies";
var MAC_ASSEMBLIES_ZIP = TEMPORARY_PREFIX + "MacAssemblies.zip";
var WINDOWS_ASSEMBLIES_ZIP = TEMPORARY_PREFIX + "WindowsAssemblies.zip";

// Assembly folders
var UWP_ASSEMBLIES_FOLDER = TEMPORARY_PREFIX + "UWPAssemblies";
var IOS_ASSEMBLIES_FOLDER = TEMPORARY_PREFIX + "iOSAssemblies";
var ANDROID_ASSEMBLIES_FOLDER = TEMPORARY_PREFIX + "AndroidAssemblies";
var PCL_ASSEMBLIES_FOLDER = TEMPORARY_PREFIX + "PCLAssemblies";

// Native SDK versions
var ANDROID_SDK_VERSION = "0.5.0";
var IOS_SDK_VERSION = "0.5.1";
>>>>>>> 77197a63

// URLs for downloading binaries.
/*
 * Read this: http://www.mono-project.com/docs/faq/security/.
 * On Windows,
 *     you have to do additional steps for SSL connection to download files.
 *     http://stackoverflow.com/questions/4926676/mono-webrequest-fails-with-https
 *     By running mozroots and install part of Mozilla's root certificates can make it work. 
 */

var SDK_STORAGE_URL = "https://mobilecentersdkdev.blob.core.windows.net/sdk/";
var ANDROID_URL = SDK_STORAGE_URL + "MobileCenter-SDK-Android-" + ANDROID_SDK_VERSION + ".zip";
var IOS_URL = SDK_STORAGE_URL + "MobileCenter-SDK-iOS-" + IOS_SDK_VERSION + ".zip";
var MAC_ASSEMBLIES_URL = SDK_STORAGE_URL + MAC_ASSEMBLIES_ZIP;
var WINDOWS_ASSEMBLIES_URL = SDK_STORAGE_URL + WINDOWS_ASSEMBLIES_ZIP;

// Available MobileCenter modules.
var MOBILECENTER_MODULES = new [] {
	new MobileCenterModule("mobile-center-release.aar", "MobileCenter.framework.zip", "SDK/MobileCenter/Microsoft.Azure.Mobile", "MobileCenter.nuspec"),
	new MobileCenterModule("mobile-center-analytics-release.aar", "MobileCenterAnalytics.framework.zip", "SDK/MobileCenterAnalytics/Microsoft.Azure.Mobile.Analytics", "MobileCenterAnalytics.nuspec"),
	new MobileCenterModule("mobile-center-crashes-release.aar", "MobileCenterCrashes.framework.zip", "SDK/MobileCenterCrashes/Microsoft.Azure.Mobile.Crashes", "MobileCenterCrashes.nuspec"),
	new MobileCenterModule("mobile-center-distribute-release.aar", "MobileCenterDistribute.framework.zip", "SDK/MobileCenterDistribute/Microsoft.Azure.Mobile.Distribute", "MobileCenterDistribute.nuspec")	
};

// Task TARGET for build
var TARGET = Argument("target", Argument("t", "Default"));

// Versioning task.
Task("Version")
	.Does(() =>
{
	// Read AssemblyInfo.cs and extract versions for modules.
	foreach (var module in MOBILECENTER_MODULES)
	{
		var assemblyInfo = ParseAssemblyInfo("./" + module.DotNetModule + "/Properties/AssemblyInfo.cs");
		module.NuGetVersion = assemblyInfo.AssemblyInformationalVersion;
	}
});

// Package id task
Task("PackageId")
	.Does(() =>
{
	// Read AssemblyInfo.cs and extract package ids for modules.
	foreach (var module in MOBILECENTER_MODULES)
	{
		var nuspecText = FileReadText("./NuGetSpec/" + module.MainNuGetSpecFilename);
		var startTag = "<id>";
		var endTag = "</id>";
		int startIndex = nuspecText.IndexOf(startTag) + startTag.Length;
		int length = nuspecText.IndexOf(endTag) - startIndex;
		var id = nuspecText.Substring(startIndex, length);
		Information("id = " + id);
		module.PackageId = id;
	}
});

Task("Build").Does(()=>
{
	var targetName = IsRunningOnUnix() ? "MacBuild" : "WindowsBuild";
	RunTarget(targetName);
});

Task("MacBuild")
	.IsDependentOn("Externals")
	.Does(() => 
{
	// Build solution
	NuGetRestore("./MobileCenter-SDK-Build-Mac.sln");
	DotNetBuild("./MobileCenter-SDK-Build-Mac.sln", c => c.Configuration = "Release");
}).OnError(exception => {
	RunTarget("clean");
	throw exception;
});

// Building Windows code task
Task("WindowsBuild").Does(() => 
{
	// Build solution
	NuGetRestore("./MobileCenter-SDK-Build-Windows.sln");
	DotNetBuild("./MobileCenter-SDK-Build-Windows.sln", c => c.Configuration = "Release");
}).OnError(exception => {
	RunTarget("clean");
	throw exception;
});

// Build and prepare UWP dlls
Task("PrepareUWPAssemblies").Does(() =>
{
	NuGetRestore("./MobileCenter-SDK-Build-UWP.sln");
	DotNetBuild("./MobileCenter-SDK-Build-UWP.sln", c => c.Configuration = "Release");

	var assemblies = new string[] {	"SDK/MobileCenter/Microsoft.Azure.Mobile.UWP/bin/Release/Microsoft.Azure.Mobile.dll",
									"SDK/MobileCenterAnalytics/Microsoft.Azure.Mobile.Analytics.UWP/bin/Release/Microsoft.Azure.Mobile.Analytics.dll",
									"SDK/MobileCenterCrashes/Microsoft.Azure.Mobile.Crashes.UWP/bin/Release/Microsoft.Azure.Mobile.Crashes.UWP.dll" };
	CleanDirectory(UWP_ASSEMBLIES_FOLDER);
	foreach (var assembly in assemblies)
	{
		CopyFile(assembly, UWP_ASSEMBLIES_FOLDER + "/" + System.IO.Path.GetFileName(assembly));
	}
}).OnError(exception => {
	RunTarget("clean");
	throw exception;
});

// Build and prepare iOS dlls
Task("PrepareIosAssemblies").IsDependentOn("Externals-Ios").Does(() =>
{
	NuGetRestore("./MobileCenter-SDK-Build-iOS.sln");
	DotNetBuild("./MobileCenter-SDK-Build-iOS.sln", c => c.Configuration = "Release");

	var assemblies = new string[] {	"SDK/MobileCenter/Microsoft.Azure.Mobile.iOS/bin/Release/Microsoft.Azure.Mobile.dll",
									"SDK/MobileCenter/Microsoft.Azure.Mobile.iOS/bin/Release/Microsoft.Azure.Mobile.iOS.Bindings.dll",
									"SDK/MobileCenterAnalytics/Microsoft.Azure.Mobile.Analytics.iOS/bin/Release/Microsoft.Azure.Mobile.Analytics.dll",
									"SDK/MobileCenterAnalytics/Microsoft.Azure.Mobile.Analytics.iOS/bin/Release/Microsoft.Azure.Mobile.Analytics.iOS.Bindings.dll",
									"SDK/MobileCenterCrashes/Microsoft.Azure.Mobile.Crashes.iOS/bin/Release/Microsoft.Azure.Mobile.Crashes.dll",
									"SDK/MobileCenterCrashes/Microsoft.Azure.Mobile.Crashes.iOS/bin/Release/Microsoft.Azure.Mobile.Crashes.iOS.Bindings.dll" };

	CleanDirectory(IOS_ASSEMBLIES_FOLDER);
	foreach (var assembly in assemblies)
	{
		CopyFile(assembly, IOS_ASSEMBLIES_FOLDER + "/" + System.IO.Path.GetFileName(assembly));
	}
}).OnError(()=>RunTarget("clean"));

// Build and prepare Android dlls
Task("PrepareAndroidAssemblies").IsDependentOn("Externals-Android").Does(() =>
{
	NuGetRestore("./MobileCenter-SDK-Build-Android.sln");
	DotNetBuild("./MobileCenter-SDK-Build-Android.sln", c => c.Configuration = "Release");

	var assemblies = new string[] {	"SDK/MobileCenter/Microsoft.Azure.Mobile.Android/bin/Release/Microsoft.Azure.Mobile.dll",
									"SDK/MobileCenter/Microsoft.Azure.Mobile.Android/bin/Release/Microsoft.Azure.Mobile.Android.Bindings.dll",
									"SDK/MobileCenterAnalytics/Microsoft.Azure.Mobile.Analytics.Android/bin/Release/Microsoft.Azure.Mobile.Analytics.dll",
									"SDK/MobileCenterAnalytics/Microsoft.Azure.Mobile.Analytics.Android/bin/Release/Microsoft.Azure.Mobile.Analytics.Android.Bindings.dll",
									"SDK/MobileCenterCrashes/Microsoft.Azure.Mobile.Crashes.Android/bin/Release/Microsoft.Azure.Mobile.Crashes.dll",
									"SDK/MobileCenterCrashes/Microsoft.Azure.Mobile.Crashes.Android/bin/Release/Microsoft.Azure.Mobile.Crashes.Android.Bindings.dll" };

	CleanDirectory(ANDROID_ASSEMBLIES_FOLDER);
	foreach (var assembly in assemblies)
	{
		CopyFile(assembly, ANDROID_ASSEMBLIES_FOLDER + "/" + System.IO.Path.GetFileName(assembly));
	}
}).OnError(exception => {
	RunTarget("clean");
	throw exception;
});


// Build and prepare PCL dlls
Task("PreparePCLAssemblies").Does(() =>
{
	NuGetRestore("./MobileCenter-SDK-Build-PCL.sln");
	DotNetBuild("./MobileCenter-SDK-Build-PCL.sln", c => c.Configuration = "Release");

	var assemblies = new string[] {	"SDK/MobileCenter/Microsoft.Azure.Mobile/bin/Release/Microsoft.Azure.Mobile.dll",
									"SDK/MobileCenterAnalytics/Microsoft.Azure.Mobile.Analytics/bin/Release/Microsoft.Azure.Mobile.Analytics.dll",
									"SDK/MobileCenterCrashes/Microsoft.Azure.Mobile.Crashes/bin/Release/Microsoft.Azure.Mobile.Crashes.dll" };

	CleanDirectory(PCL_ASSEMBLIES_FOLDER);
	foreach (var assembly in assemblies)
	{
		CopyFile(assembly, PCL_ASSEMBLIES_FOLDER + "/" + System.IO.Path.GetFileName(assembly));
	}
}).OnError(exception => {
	RunTarget("clean");
	throw exception;
});


// Task dependencies for binding each platform.
Task("Bindings-Android").IsDependentOn("Externals-Android");
Task("Bindings-Ios").IsDependentOn("Externals-Ios");

// Downloading Android binaries.
Task("Externals-Android")
	.Does(() => 
{
	CleanDirectory("./externals/android");

	// Download zip file.
	DownloadFile(ANDROID_URL, "./externals/android/android.zip");
	Unzip("./externals/android/android.zip", "./externals/android/");

	// Copy files to {DotNetModule}.Android.Bindings/Jars
	foreach (var module in MOBILECENTER_MODULES)
	{
		var files = GetFiles("./externals/android/*/" + module.AndroidModule);
		CopyFiles(files, module.DotNetModule + ".Android.Bindings/Jars/");
	}
}).OnError(()=>RunTarget("clean"));

// Downloading iOS binaries.
Task("Externals-Ios")
	.Does(() =>
{
	CleanDirectory("./externals/ios");

	// Download zip file containing MobileCenter frameworks
	DownloadFile(IOS_URL, "./externals/ios/ios.zip");
	Unzip("./externals/ios/ios.zip", "./externals/ios/");

	// Copy the MobileCenter binaries directly from the frameworks and add the ".a" extension
	var files = GetFiles("./externals/ios/*/*.framework/MobileCenter*");
	foreach (var file in files)
	{
		MoveFile(file, "./externals/ios/" + file.GetFilename() + ".a");
	}
<<<<<<< HEAD

	// Copy Distribute resource bundle and copy it to the externals directory. There is no method in cake to get all subdirectories.
	if(DirectoryExists("./externals/ios/MobileCenter-SDK-iOS/MobileCenterDistributeResources.bundle"))
		MoveDirectory("./externals/ios/MobileCenter-SDK-iOS/MobileCenterDistributeResources.bundle", "./externals/ios/MobileCenterDistributeResources.bundle");
=======
}).OnError(exception => {
	RunTarget("clean");
	throw exception;
>>>>>>> 77197a63
});

// Create a common externals task depending on platform specific ones
Task("Externals").IsDependentOn("Externals-Ios").IsDependentOn("Externals-Android");

// Main Task.
Task("Default").IsDependentOn("NuGet").IsDependentOn("RemoveTemporaries");

// Build tests
Task("UITest").IsDependentOn("RestoreTestPackages").Does(() =>
{
	DotNetBuild("./Tests/UITests/Contoso.Forms.Test.UITests.csproj", c => c.Configuration = "Release");
});

// Pack NuGets for appropriate platform
Task("NuGet")
	.IsDependentOn("Build")
	.IsDependentOn("Version")
	.Does(()=>
{
	// NuGet on mac trims out the first ./ so adding it twice works around
	var basePath = IsRunningOnUnix() ? (System.IO.Directory.GetCurrentDirectory().ToString() + @"/.") : "./";
	CleanDirectory("output");

	// Packaging NuGets.
	foreach (var module in MOBILECENTER_MODULES)
	{
		var nuspecFilename = IsRunningOnUnix() ? module.MacNuGetSpecFilename : module.WindowsNuGetSpecFilename;
		var spec = GetFiles("./NuGetSpec/" + nuspecFilename);
		Information("Building a NuGet package for " + module.DotNetModule + " version " + module.NuGetVersion);
		NuGetPack(spec, new NuGetPackSettings {
			BasePath = basePath,
			Verbosity = NuGetVerbosity.Detailed,
			Version = module.NuGetVersion
		});
	}
	MoveFiles("Microsoft.Azure.Mobile*.nupkg", "output");
}).OnError(exception => {
	RunTarget("clean");
	throw exception;
});


Task("PrepareAssemblies").IsDependentOn("PreparePCLAssemblies").Does(()=>
{
	if (IsRunningOnUnix())
	{
		RunTarget("PrepareIosAssemblies");
		RunTarget("PrepareAndroidAssemblies");
	}
	else
	{
		RunTarget("PrepareUWPAssemblies");
	}
});

Task("PrepareNuspecsForVSTS").IsDependentOn("Version").Does(()=>
{
	foreach (var module in MOBILECENTER_MODULES)
	{
		ReplaceTextInFiles("./NuGetSpec/" + module.MainNuGetSpecFilename, "$version$", module.NuGetVersion);
	}
});

Task("UploadAssemblies")
	.IsDependentOn("PrepareAssemblies")
	.Does(()=>
{
	//The environment variables below must be set for this task to succeed
	var apiKey = EnvironmentVariable("AZURE_STORAGE_ACCESS_KEY");
	var accountName = EnvironmentVariable("AZURE_STORAGE_ACCOUNT");

	var assembliesZip = IsRunningOnUnix() ? MAC_ASSEMBLIES_ZIP : WINDOWS_ASSEMBLIES_ZIP;

	var pclAssemblies = GetFiles(PCL_ASSEMBLIES_FOLDER + "/*.dll");
	CleanDirectory(DOWNLOADED_ASSEMBLIES_FOLDER + "/" + PCL_ASSEMBLIES_FOLDER);
	CopyFiles(pclAssemblies, DOWNLOADED_ASSEMBLIES_FOLDER + "/" + PCL_ASSEMBLIES_FOLDER);

	if (IsRunningOnUnix())
	{
		CleanDirectory( DOWNLOADED_ASSEMBLIES_FOLDER + "/" + IOS_ASSEMBLIES_FOLDER);
		var iosAssemblies = GetFiles(IOS_ASSEMBLIES_FOLDER + "/*.dll");
		CopyFiles(iosAssemblies, DOWNLOADED_ASSEMBLIES_FOLDER + "/" + IOS_ASSEMBLIES_FOLDER);
		CleanDirectory( DOWNLOADED_ASSEMBLIES_FOLDER + "/" + ANDROID_ASSEMBLIES_FOLDER);
		var androidAssemblies = GetFiles(ANDROID_ASSEMBLIES_FOLDER + "/*.dll");
		CopyFiles(androidAssemblies, DOWNLOADED_ASSEMBLIES_FOLDER + "/" + ANDROID_ASSEMBLIES_FOLDER);
	}
	else
	{
		CleanDirectory( DOWNLOADED_ASSEMBLIES_FOLDER + "/" + UWP_ASSEMBLIES_FOLDER);
		var uwpAssemblies = GetFiles(UWP_ASSEMBLIES_FOLDER + "/*.dll");
		CopyFiles(uwpAssemblies, DOWNLOADED_ASSEMBLIES_FOLDER + "/" + UWP_ASSEMBLIES_FOLDER);
	}

	Zip(DOWNLOADED_ASSEMBLIES_FOLDER, assembliesZip);
	AzureStorage.UploadFileToBlob(new AzureStorageSettings
	{
		AccountName = accountName,
		ContainerName = "sdk",
		BlobName = assembliesZip,
		Key = apiKey,
		UseHttps = true
	}, assembliesZip);
}).OnError(exception => {
	RunTarget("clean");
	throw exception;
}).Finally(()=>RunTarget("RemoveTemporaries"));

Task("MergeAssemblies")
	.IsDependentOn("PrepareAssemblies")
	.IsDependentOn("DownloadAssemblies")
	.IsDependentOn("Version")
	.Does(()=>
{
	Information("Beginning NuGet merge...");
	var specCopyName = TEMPORARY_PREFIX + "spec_copy.nuspec";

	if (IsRunningOnUnix())
	{
		//extract the uwp packages
		CleanDirectory(UWP_ASSEMBLIES_FOLDER);
		var files = GetFiles(DOWNLOADED_ASSEMBLIES_FOLDER + "/" + UWP_ASSEMBLIES_FOLDER + "/*.dll");
		CopyFiles(files, UWP_ASSEMBLIES_FOLDER);
	}
	else
	{
		//extract the ios packages
		CleanDirectory(IOS_ASSEMBLIES_FOLDER);
		var files = GetFiles(DOWNLOADED_ASSEMBLIES_FOLDER + "/" + IOS_ASSEMBLIES_FOLDER + "/*.dll");
		CopyFiles(files, IOS_ASSEMBLIES_FOLDER);
		
		//extract the android packages
		CleanDirectory(ANDROID_ASSEMBLIES_FOLDER);
		files = GetFiles(DOWNLOADED_ASSEMBLIES_FOLDER + "/" + ANDROID_ASSEMBLIES_FOLDER + "/*.dll");
		CopyFiles(files, ANDROID_ASSEMBLIES_FOLDER);
	}

	foreach (var module in MOBILECENTER_MODULES)
	{
		/* Prepare nuspec by making substitutions in a copied nuspec (to avoid altering the original) */
		CopyFile("NuGetSpec/" + module.MainNuGetSpecFilename, specCopyName);
		ReplaceTextInFiles(specCopyName, "$pcl_dir$", PCL_ASSEMBLIES_FOLDER);
		ReplaceTextInFiles(specCopyName, "$ios_dir$", IOS_ASSEMBLIES_FOLDER);
		ReplaceTextInFiles(specCopyName, "$windows_dir$", UWP_ASSEMBLIES_FOLDER);
		ReplaceTextInFiles(specCopyName, "$android_dir$", ANDROID_ASSEMBLIES_FOLDER);

		var spec = GetFiles(specCopyName);

		/* Create the NuGet package */
		Information("Building a NuGet package for " + module.DotNetModule + " version " + module.NuGetVersion);
		NuGetPack(spec, new NuGetPackSettings {
			Verbosity = NuGetVerbosity.Detailed,
			Version = module.NuGetVersion
		});

		/* Clean up */
		DeleteFiles(specCopyName);
	}
	
	DeleteDirectory(PCL_ASSEMBLIES_FOLDER, true);
	DeleteDirectory(ANDROID_ASSEMBLIES_FOLDER, true);
	DeleteDirectory(IOS_ASSEMBLIES_FOLDER, true);
	DeleteDirectory(UWP_ASSEMBLIES_FOLDER, true);
	DeleteDirectory(DOWNLOADED_ASSEMBLIES_FOLDER, true);
	CleanDirectory("output");
	MoveFiles("*.nupkg", "output");
}).OnError(exception => {
	RunTarget("clean");
	throw exception;
});

Task("TestApps").IsDependentOn("UITest").Does(() =>
{
	// Build tests and package the applications
	// It is important that the entire solution is built before rebuilding the iOS and Android versions due to a bug 
	// that causes improper linking of the forms application to iOS
	DotNetBuild("./MobileCenter-SDK-Test.sln", c => c.Configuration = "Release");
	MDToolBuild("./Tests/iOS/Contoso.Forms.Test.iOS.csproj", c => c.Configuration = "Release|iPhone");
	AndroidPackage("./Tests/Droid/Contoso.Forms.Test.Droid.csproj", false, c => c.Configuration = "Release");
	DotNetBuild("./Tests/UITests/Contoso.Forms.Test.UITests.csproj", c => c.Configuration = "Release");
});

Task("RestoreTestPackages").Does(() =>
{
	NuGetRestore("./MobileCenter-SDK-Test.sln");
	NuGetUpdate("./Tests/Contoso.Forms.Test/packages.config");
	NuGetUpdate("./Tests/iOS/packages.config");
	NuGetUpdate("./Tests/Droid/packages.config");
});

// Remove any uploaded nugets from azure storage
Task("CleanAzureStorage").Does(()=>
{
	var apiKey = EnvironmentVariable("AZURE_STORAGE_ACCESS_KEY");
	var accountName = EnvironmentVariable("AZURE_STORAGE_ACCOUNT");

	AzureStorage.DeleteBlob(new AzureStorageSettings
	{
		AccountName = accountName,
		ContainerName = "sdk",
		BlobName = MAC_ASSEMBLIES_ZIP,
		Key = apiKey,
		UseHttps = true
	});

	AzureStorage.DeleteBlob(new AzureStorageSettings
	{
		AccountName = accountName,
		ContainerName = "sdk",
		BlobName = WINDOWS_ASSEMBLIES_ZIP,
		Key = apiKey,
		UseHttps = true
	});
});

// Remove all temporary files and folders
Task("RemoveTemporaries").Does(()=>
{
	DeleteFiles(TEMPORARY_PREFIX + "*");
	var dirs = GetDirectories(TEMPORARY_PREFIX + "*");
	foreach (var directory in dirs)
	{
		DeleteDirectory(directory, true);
	}
	DeleteFiles("./NuGetSpec/*.temp.nuspec");
});


// Cleaning up files/directories.
Task("clean")
	.IsDependentOn("RemoveTemporaries")
	.Does(() =>
{
	DeleteDirectoryIfExists("externals");
	DeleteDirectoryIfExists("output");
	DeleteFiles("./*.nupkg");
	CleanDirectories("./**/bin");
	CleanDirectories("./**/obj");
});

Task("DownloadAssemblies").Does(()=>
{
	var otherTargetName = IsRunningOnUnix() ? "Windows machine" : "Mac";	
	Information("Downloading assemblies compiled on a " + otherTargetName + "...");
	var assembliesZip = IsRunningOnUnix() ? WINDOWS_ASSEMBLIES_ZIP : MAC_ASSEMBLIES_ZIP;
	var assembliesUrl = IsRunningOnUnix() ? WINDOWS_ASSEMBLIES_URL : MAC_ASSEMBLIES_URL;
	CleanDirectory(DOWNLOADED_ASSEMBLIES_FOLDER);
	DownloadFile(assembliesUrl, assembliesZip);
	Unzip(assembliesZip, DOWNLOADED_ASSEMBLIES_FOLDER);
	DeleteFiles(assembliesZip);
	Information("Successfully downloaded assemblies.");
}).OnError(exception => {
	RunTarget("clean");
	throw exception;
});

Task("PrepareAssemblyPathsVSTS").Does(()=>
{
		var iosAssemblies = EnvironmentVariable("IOS_ASSEMBLY_PATH_NUSPEC");
		var androidAssemblies = EnvironmentVariable("ANDROID_ASSEMBLY_PATH_NUSPEC");
		var pclAssemblies = EnvironmentVariable("PCL_ASSEMBLY_PATH_NUSPEC");
		var uwpAssemblies = EnvironmentVariable("UWP_ASSEMBLY_PATH_NUSPEC");
		var nuspecPathPrefix = EnvironmentVariable("NUSPEC_PATH");
		
		foreach (var module in MOBILECENTER_MODULES)
		{
			ReplaceTextInFiles(nuspecPathPrefix + module.MainNuGetSpecFilename, "$pcl_dir$", pclAssemblies);
			ReplaceTextInFiles(nuspecPathPrefix + module.MainNuGetSpecFilename, "$ios_dir$", iosAssemblies);
			ReplaceTextInFiles(nuspecPathPrefix + module.MainNuGetSpecFilename, "$windows_dir$", uwpAssemblies);
			ReplaceTextInFiles(nuspecPathPrefix + module.MainNuGetSpecFilename, "$android_dir$", androidAssemblies);
		}
});

Task("NugetPackVSTS").Does(()=>
{
	var nuspecPathPrefix = EnvironmentVariable("NUSPEC_PATH");
	foreach (var module in MOBILECENTER_MODULES)
	{
		var spec = GetFiles(nuspecPathPrefix + module.MainNuGetSpecFilename);
		/* Create the NuGet packages */
		Information("Building a NuGet package for " + module.MainNuGetSpecFilename);
		NuGetPack(spec, new NuGetPackSettings {
			Verbosity = NuGetVerbosity.Detailed,
		});
	}
});

void DeleteDirectoryIfExists(string directoryName)
{
	if (DirectoryExists(directoryName))
	{
		DeleteDirectory(directoryName, true);	
	}
}

void CleanDirectory(string directoryName)
{
	DeleteDirectoryIfExists(directoryName);
	CreateDirectory(directoryName);
}

RunTarget(TARGET);<|MERGE_RESOLUTION|>--- conflicted
+++ resolved
@@ -39,11 +39,6 @@
 	}
 }
 
-<<<<<<< HEAD
-// SDK versions
-var ANDROID_SDK_VERSION = "0.6.1";
-var IOS_SDK_VERSION = "0.6.1";
-=======
 var TEMPORARY_PREFIX = "CAKE_SCRIPT_TEMP";
 
 var DOWNLOADED_ASSEMBLIES_FOLDER = TEMPORARY_PREFIX + "DownloadedAssemblies";
@@ -57,9 +52,8 @@
 var PCL_ASSEMBLIES_FOLDER = TEMPORARY_PREFIX + "PCLAssemblies";
 
 // Native SDK versions
-var ANDROID_SDK_VERSION = "0.5.0";
-var IOS_SDK_VERSION = "0.5.1";
->>>>>>> 77197a63
+var ANDROID_SDK_VERSION = "0.6.1";
+var IOS_SDK_VERSION = "0.6.1";
 
 // URLs for downloading binaries.
 /*
@@ -268,16 +262,13 @@
 	{
 		MoveFile(file, "./externals/ios/" + file.GetFilename() + ".a");
 	}
-<<<<<<< HEAD
 
 	// Copy Distribute resource bundle and copy it to the externals directory. There is no method in cake to get all subdirectories.
 	if(DirectoryExists("./externals/ios/MobileCenter-SDK-iOS/MobileCenterDistributeResources.bundle"))
 		MoveDirectory("./externals/ios/MobileCenter-SDK-iOS/MobileCenterDistributeResources.bundle", "./externals/ios/MobileCenterDistributeResources.bundle");
-=======
-}).OnError(exception => {
-	RunTarget("clean");
-	throw exception;
->>>>>>> 77197a63
+}).OnError(exception => {
+	RunTarget("clean");
+	throw exception;
 });
 
 // Create a common externals task depending on platform specific ones
