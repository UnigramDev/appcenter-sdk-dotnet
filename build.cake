#tool nuget:?package=XamarinComponent
#addin nuget:?package=Cake.Xamarin
#addin nuget:?package=Cake.FileHelpers
#addin "Cake.AzureStorage"
#addin nuget:?package=Cake.Git

using System.Net;
using System.Text;
using System.Text.RegularExpressions;

// MobileCenter module class definition.
class MobileCenterModule {
	public string AndroidModule { get; set; }
	public string IosModule { get; set; }
	public string DotNetModule { get; set; }
	public string NuGetVersion { get; set; }
	public string PackageId { get; set; }
	public string MainNuspecFilename { get; set; }
	public string NuGetPackageName
	{
		get
		{
			return PackageId + "." + NuGetVersion + ".nupkg";
		}
	}
	public string MacNuspecFilename 
	{
		get { return  "Mac" + MainNuspecFilename; }
	}
	public string WindowsNuspecFilename
	{
		get { return  "Windows" + MainNuspecFilename; }
	}
	public MobileCenterModule(string android, string ios, string dotnet, string mainNuspecFilename) {
		AndroidModule = android;
		IosModule = ios;
		DotNetModule = dotnet;
		MainNuspecFilename = mainNuspecFilename;
	}
}

// Prefix for temporary intermediates that are created by this script
var TEMPORARY_PREFIX = "CAKE_SCRIPT_TEMP";

var DOWNLOADED_ASSEMBLIES_FOLDER = TEMPORARY_PREFIX + "DownloadedAssemblies";
var MAC_ASSEMBLIES_ZIP = TEMPORARY_PREFIX + "MacAssemblies.zip";
var WINDOWS_ASSEMBLIES_ZIP = TEMPORARY_PREFIX + "WindowsAssemblies.zip";

// Assembly folders
var WINFORMS_ASSEMBLIES_FOLDER = TEMPORARY_PREFIX + "WinFormsAssemblies";
var UWP_ASSEMBLIES_FOLDER = TEMPORARY_PREFIX + "UWPAssemblies";
var IOS_ASSEMBLIES_FOLDER = TEMPORARY_PREFIX + "iOSAssemblies";
var ANDROID_ASSEMBLIES_FOLDER = TEMPORARY_PREFIX + "AndroidAssemblies";
var PCL_ASSEMBLIES_FOLDER = TEMPORARY_PREFIX + "PCLAssemblies";

// Native SDK versions
var ANDROID_SDK_VERSION = "0.12.0";
var IOS_SDK_VERSION = "0.12.1";

var PLATFORM_PATHS = new PlatformPaths();

// URLs for downloading binaries.
/*
 * Read this: http://www.mono-project.com/docs/faq/security/.
 * On Windows,
 *     you have to do additional steps for SSL connection to download files.
 *     http://stackoverflow.com/questions/4926676/mono-webrequest-fails-with-https
 *     By running mozroots and install part of Mozilla's root certificates can make it work. 
 */

var SDK_STORAGE_URL = "https://mobilecentersdkdev.blob.core.windows.net/sdk/";
var ANDROID_URL = SDK_STORAGE_URL + "MobileCenter-SDK-Android-" + ANDROID_SDK_VERSION + ".zip";
var IOS_URL = SDK_STORAGE_URL + "MobileCenter-SDK-Apple-" + IOS_SDK_VERSION + ".zip";
var MAC_ASSEMBLIES_URL = SDK_STORAGE_URL + MAC_ASSEMBLIES_ZIP;
var WINDOWS_ASSEMBLIES_URL = SDK_STORAGE_URL + WINDOWS_ASSEMBLIES_ZIP;

// Available MobileCenter modules.
var MOBILECENTER_MODULES = new [] {
	new MobileCenterModule("mobile-center-release.aar", "MobileCenter.framework.zip", "SDK/MobileCenter/Microsoft.Azure.Mobile", "MobileCenter.nuspec"),
	new MobileCenterModule("mobile-center-analytics-release.aar", "MobileCenterAnalytics.framework.zip", "SDK/MobileCenterAnalytics/Microsoft.Azure.Mobile.Analytics", "MobileCenterAnalytics.nuspec"),
	new MobileCenterModule("mobile-center-crashes-release.aar", "MobileCenterCrashes.framework.zip", "SDK/MobileCenterCrashes/Microsoft.Azure.Mobile.Crashes", "MobileCenterCrashes.nuspec"),
	new MobileCenterModule("mobile-center-distribute-release.aar", "MobileCenterDistribute.framework.zip", "SDK/MobileCenterDistribute/Microsoft.Azure.Mobile.Distribute", "MobileCenterDistribute.nuspec"),
	new MobileCenterModule("mobile-center-push-release.aar", "MobileCenterPush.framework.zip", "SDK/MobileCenterPush/Microsoft.Azure.Mobile.Push", "MobileCenterPush.nuspec")	
};

// Task TARGET for build
var TARGET = Argument("target", Argument("t", "Default"));

// Storage id to append to upload and download file names in storage
var STORAGE_ID = Argument("StorageId", Argument("storage-id", ""));

class AssemblyGroup
{
	public string[] AssemblyPaths {get; set;}
	public string AssemblyFolder {get; set;}
}

// This class contains the assembly folder paths and other platform dependent paths involved in preparing assemblies for VSTS and Azure storage.
// When a new platform is supported, an AssemblyGroup must be created and added to the proper {OS}UploadAssemblyGroups array. Also, its 
// AssemblyFolder must be added to the correct platform's "DownloadAssemblyFolders" array.
class PlatformPaths
{
	public PlatformPaths()
	{
		UploadAssemblyGroups = new List<AssemblyGroup>();
		DownloadAssemblyFolders = new List<string>();
	}

	// Folders for the assemblies that the current platform must create and upload
	public List<AssemblyGroup> UploadAssemblyGroups {get; set;}

	// The name of the zip file to upload
	public string UploadAssembliesZip {get; set;}

	// The name of the zip file to download
	public string DownloadAssembliesZip {get; set;}
	// The paths of downloaded assembly folders
	public List<string> DownloadAssemblyFolders {get; set;}

	// The URL to download files from
	public string DownloadUrl {get; set;}
}

// Prepare the platform paths for downloading, uploading, and preparing assemblies
Setup(context =>
{
	if (IsRunningOnUnix())
	{
		var iosAssemblyGroup = new AssemblyGroup {
			AssemblyFolder = IOS_ASSEMBLIES_FOLDER,
			AssemblyPaths = new string[] {	"SDK/MobileCenter/Microsoft.Azure.Mobile.iOS/bin/Release/Microsoft.Azure.Mobile.dll",
							"SDK/MobileCenter/Microsoft.Azure.Mobile.iOS/bin/Release/Microsoft.Azure.Mobile.iOS.Bindings.dll",
							"SDK/MobileCenterAnalytics/Microsoft.Azure.Mobile.Analytics.iOS/bin/Release/Microsoft.Azure.Mobile.Analytics.dll",
							"SDK/MobileCenterAnalytics/Microsoft.Azure.Mobile.Analytics.iOS/bin/Release/Microsoft.Azure.Mobile.Analytics.iOS.Bindings.dll",
							"SDK/MobileCenterCrashes/Microsoft.Azure.Mobile.Crashes.iOS/bin/Release/Microsoft.Azure.Mobile.Crashes.dll",
							"SDK/MobileCenterCrashes/Microsoft.Azure.Mobile.Crashes.iOS/bin/Release/Microsoft.Azure.Mobile.Crashes.iOS.Bindings.dll",
							"SDK/MobileCenterDistribute/Microsoft.Azure.Mobile.Distribute.iOS/bin/Release/Microsoft.Azure.Mobile.Distribute.dll",
							"SDK/MobileCenterDistribute/Microsoft.Azure.Mobile.Distribute.iOS/bin/Release/Microsoft.Azure.Mobile.Distribute.iOS.Bindings.dll",
							"SDK/MobileCenterPush/Microsoft.Azure.Mobile.Push.iOS/bin/Release/Microsoft.Azure.Mobile.Push.dll",
    						"SDK/MobileCenterPush/Microsoft.Azure.Mobile.Push.iOS.Bindings/bin/Release/Microsoft.Azure.Mobile.Push.iOS.Bindings.dll" }
		};
		var androidAssemblyGroup = new AssemblyGroup {
			AssemblyFolder = ANDROID_ASSEMBLIES_FOLDER,
			AssemblyPaths = new string[] {	"SDK/MobileCenter/Microsoft.Azure.Mobile.Android/bin/Release/Microsoft.Azure.Mobile.dll",
							"SDK/MobileCenter/Microsoft.Azure.Mobile.Android/bin/Release/Microsoft.Azure.Mobile.Android.Bindings.dll",
							"SDK/MobileCenterAnalytics/Microsoft.Azure.Mobile.Analytics.Android/bin/Release/Microsoft.Azure.Mobile.Analytics.dll",
							"SDK/MobileCenterAnalytics/Microsoft.Azure.Mobile.Analytics.Android/bin/Release/Microsoft.Azure.Mobile.Analytics.Android.Bindings.dll",
							"SDK/MobileCenterCrashes/Microsoft.Azure.Mobile.Crashes.Android/bin/Release/Microsoft.Azure.Mobile.Crashes.dll",
							"SDK/MobileCenterCrashes/Microsoft.Azure.Mobile.Crashes.Android/bin/Release/Microsoft.Azure.Mobile.Crashes.Android.Bindings.dll",
							"SDK/MobileCenterDistribute/Microsoft.Azure.Mobile.Distribute.Android/bin/Release/Microsoft.Azure.Mobile.Distribute.dll",
							"SDK/MobileCenterDistribute/Microsoft.Azure.Mobile.Distribute.Android/bin/Release/Microsoft.Azure.Mobile.Distribute.Android.Bindings.dll",
							"SDK/MobileCenterPush/Microsoft.Azure.Mobile.Push.Android/bin/Release/Microsoft.Azure.Mobile.Push.dll",
   							"SDK/MobileCenterPush/Microsoft.Azure.Mobile.Push.Android.Bindings/bin/Release/Microsoft.Azure.Mobile.Push.Android.Bindings.dll" }
		};
		var pclAssemblyGroup = new AssemblyGroup {
			AssemblyFolder = PCL_ASSEMBLIES_FOLDER,
			AssemblyPaths = new string[] {	"SDK/MobileCenter/Microsoft.Azure.Mobile/bin/Release/Microsoft.Azure.Mobile.dll",
							"SDK/MobileCenterAnalytics/Microsoft.Azure.Mobile.Analytics/bin/Release/Microsoft.Azure.Mobile.Analytics.dll",
							"SDK/MobileCenterCrashes/Microsoft.Azure.Mobile.Crashes/bin/Release/Microsoft.Azure.Mobile.Crashes.dll",
							"SDK/MobileCenterDistribute/Microsoft.Azure.Mobile.Distribute/bin/Release/Microsoft.Azure.Mobile.Distribute.dll",
							"SDK/MobileCenterPush/Microsoft.Azure.Mobile.Push/bin/Release/Microsoft.Azure.Mobile.Push.dll" }
		};
		PLATFORM_PATHS.UploadAssemblyGroups.Add(iosAssemblyGroup);
		PLATFORM_PATHS.UploadAssemblyGroups.Add(androidAssemblyGroup);
		PLATFORM_PATHS.UploadAssemblyGroups.Add(pclAssemblyGroup);
		PLATFORM_PATHS.DownloadAssemblyFolders.Add(WINFORMS_ASSEMBLIES_FOLDER);
		PLATFORM_PATHS.DownloadAssemblyFolders.Add(UWP_ASSEMBLIES_FOLDER);
		PLATFORM_PATHS.DownloadAssemblyFolders.Add(UWP_ASSEMBLIES_FOLDER + "/x86");
		PLATFORM_PATHS.DownloadAssemblyFolders.Add(UWP_ASSEMBLIES_FOLDER + "/x64");
		PLATFORM_PATHS.DownloadAssemblyFolders.Add(UWP_ASSEMBLIES_FOLDER + "/ARM");
		PLATFORM_PATHS.UploadAssembliesZip = MAC_ASSEMBLIES_ZIP + STORAGE_ID;
		PLATFORM_PATHS.DownloadUrl = WINDOWS_ASSEMBLIES_URL + STORAGE_ID;
		PLATFORM_PATHS.DownloadAssembliesZip = WINDOWS_ASSEMBLIES_ZIP + STORAGE_ID;
	}
	else
	{
		var winformsAssemblyGroup = new AssemblyGroup {
			AssemblyFolder = WINFORMS_ASSEMBLIES_FOLDER,
			AssemblyPaths = new string[] {
				"SDK/MobileCenter/Microsoft.Azure.Mobile.WinForms/bin/Release/Microsoft.Azure.Mobile.dll",
				"SDK/MobileCenterAnalytics/Microsoft.Azure.Mobile.Analytics.WinForms/bin/Release/Microsoft.Azure.Mobile.Analytics.dll",
				"SDK/MobileCenterCrashes/Microsoft.Azure.Mobile.Crashes.WinForms/bin/Release/Microsoft.Azure.Mobile.Crashes.dll" }
			};
		var uwpAnyCpuAssemblyGroup = new AssemblyGroup {
			AssemblyFolder = UWP_ASSEMBLIES_FOLDER,
			AssemblyPaths = new string[] { "nuget/Microsoft.Azure.Mobile.Crashes.targets",
								"SDK/MobileCenter/Microsoft.Azure.Mobile.UWP/bin/Release/Microsoft.Azure.Mobile.dll",
								"SDK/MobileCenterAnalytics/Microsoft.Azure.Mobile.Analytics.UWP/bin/Release/Microsoft.Azure.Mobile.Analytics.dll",
								"SDK/MobileCenterCrashes/Microsoft.Azure.Mobile.Crashes.UWP/bin/Reference/Microsoft.Azure.Mobile.Crashes.dll",
								"SDK/MobileCenterPush/Microsoft.Azure.Mobile.Push.UWP/bin/Release/Microsoft.Azure.Mobile.Push.dll" }
		};
		var uwpX86AssemblyGroup = new AssemblyGroup {
			AssemblyFolder = UWP_ASSEMBLIES_FOLDER + "/x86",
			AssemblyPaths = new string[] { 	"SDK/MobileCenterCrashes/Microsoft.Azure.Mobile.Crashes.UWP/bin/x86/Release/Microsoft.Azure.Mobile.Crashes.dll",
    							"Release/WatsonRegistrationUtility/WatsonRegistrationUtility.dll",
   								"Release/WatsonRegistrationUtility/WatsonRegistrationUtility.winmd" }
		};
		var uwpX64AssemblyGroup = new AssemblyGroup {
			AssemblyFolder = UWP_ASSEMBLIES_FOLDER + "/x64",
			AssemblyPaths =  new string[] {	"SDK/MobileCenterCrashes/Microsoft.Azure.Mobile.Crashes.UWP/bin/x64/Release/Microsoft.Azure.Mobile.Crashes.dll",
   									"x64/Release/WatsonRegistrationUtility/WatsonRegistrationUtility.dll",
   									"x64/Release/WatsonRegistrationUtility/WatsonRegistrationUtility.winmd" }
		};
		var uwpArmAssemblyGroup = new AssemblyGroup {
			AssemblyFolder = UWP_ASSEMBLIES_FOLDER + "/ARM",
			AssemblyPaths =  new string[] {  "SDK/MobileCenterCrashes/Microsoft.Azure.Mobile.Crashes.UWP/bin/ARM/Release/Microsoft.Azure.Mobile.Crashes.dll",
									"ARM/Release/WatsonRegistrationUtility/WatsonRegistrationUtility.dll",
									"ARM/Release/WatsonRegistrationUtility/WatsonRegistrationUtility.winmd" }
		};
		PLATFORM_PATHS.UploadAssemblyGroups.Add(uwpAnyCpuAssemblyGroup);
		PLATFORM_PATHS.UploadAssemblyGroups.Add(uwpX86AssemblyGroup);
		PLATFORM_PATHS.UploadAssemblyGroups.Add(uwpX64AssemblyGroup);
		PLATFORM_PATHS.UploadAssemblyGroups.Add(uwpArmAssemblyGroup);
		PLATFORM_PATHS.UploadAssemblyGroups.Add(winformsAssemblyGroup);
		PLATFORM_PATHS.DownloadAssemblyFolders.Add(IOS_ASSEMBLIES_FOLDER);
		PLATFORM_PATHS.DownloadAssemblyFolders.Add(ANDROID_ASSEMBLIES_FOLDER);
		PLATFORM_PATHS.DownloadAssemblyFolders.Add(PCL_ASSEMBLIES_FOLDER);
		PLATFORM_PATHS.UploadAssembliesZip = WINDOWS_ASSEMBLIES_ZIP + STORAGE_ID;
		PLATFORM_PATHS.DownloadUrl = MAC_ASSEMBLIES_URL + STORAGE_ID;
		PLATFORM_PATHS.DownloadAssembliesZip = MAC_ASSEMBLIES_ZIP + STORAGE_ID;
	}
});

// Versioning task.
Task("Version")
	.Does(() =>
{
	var assemblyInfo = ParseAssemblyInfo("./" + "SDK/MobileCenter/Microsoft.Azure.Mobile/Properties/AssemblyInfo.cs");
	var version = assemblyInfo.AssemblyInformationalVersion;
	// Read AssemblyInfo.cs and extract versions for modules.
	foreach (var module in MOBILECENTER_MODULES)
	{
		module.NuGetVersion = version;
	}
});

// Package id task
Task("PackageId")
	.Does(() =>
{
	// Read AssemblyInfo.cs and extract package ids for modules.
	foreach (var module in MOBILECENTER_MODULES)
	{
		var nuspecText = FileReadText("./nuget/" + module.MainNuspecFilename);
		var startTag = "<id>";
		var endTag = "</id>";
		int startIndex = nuspecText.IndexOf(startTag) + startTag.Length;
		int length = nuspecText.IndexOf(endTag) - startIndex;
		var id = nuspecText.Substring(startIndex, length);
		Information("id = " + id);
		module.PackageId = id;
	}
});

Task("Build").IsDependentOn("MacBuild").IsDependentOn("WindowsBuild");

Task("MacBuild")
	.WithCriteria(() => IsRunningOnUnix())
	.Does(() => 
{
	// Run externals here instead of using dependency so that this doesn't get called on windows
	RunTarget("Externals");
	// Build solution
	NuGetRestore("./MobileCenter-SDK-Build-Mac.sln");
	MSBuild("./MobileCenter-SDK-Build-Mac.sln", c => c.Configuration = "Release");
}).OnError(HandleError);

// Building Windows code task
Task("WindowsBuild")
	.WithCriteria(() => !IsRunningOnUnix())
	.Does(() => 
{
	// Build solution
	NuGetRestore("./MobileCenter-SDK-Build-Windows.sln");
	MSBuild("./MobileCenter-SDK-Build-Windows.sln", settings => settings.SetConfiguration("Release").WithProperty("Platform", "x86"));
	MSBuild("./MobileCenter-SDK-Build-Windows.sln", settings => settings.SetConfiguration("Release").WithProperty("Platform", "x64"));
	MSBuild("./MobileCenter-SDK-Build-Windows.sln", settings => settings.SetConfiguration("Release").WithProperty("Platform", "ARM"));
	MSBuild("./MobileCenter-SDK-Build-Windows.sln", settings => settings.SetConfiguration("Release")); // any cpu
	MSBuild("./MobileCenter-SDK-Build-Windows.sln", settings => settings.SetConfiguration("Reference")); // any cpu
}).OnError(HandleError);

Task("PrepareAssemblies").IsDependentOn("Build").Does(()=>
{
	foreach (var assemblyGroup in PLATFORM_PATHS.UploadAssemblyGroups)
	{
		CopyFiles(assemblyGroup.AssemblyPaths, assemblyGroup.AssemblyFolder);
	}
}).OnError(HandleError);

// Task dependencies for binding each platform.
Task("Bindings-Android").IsDependentOn("Externals-Android");
Task("Bindings-Ios").IsDependentOn("Externals-Ios");

// Downloading Android binaries.
Task("Externals-Android")
	.Does(() => 
{
	CleanDirectory("./externals/android");

	// Download zip file.
	DownloadFile(ANDROID_URL, "./externals/android/android.zip");
	Unzip("./externals/android/android.zip", "./externals/android/");

	// Copy files to {DotNetModule}.Android.Bindings/Jars
	foreach (var module in MOBILECENTER_MODULES)
	{
		var files = GetFiles("./externals/android/*/" + module.AndroidModule);
		CopyFiles(files, module.DotNetModule + ".Android.Bindings/Jars/");
	}
}).OnError(HandleError);

// Downloading iOS binaries.
Task("Externals-Ios")
	.Does(() =>
{
	CleanDirectory("./externals/ios");

	// Download zip file containing MobileCenter frameworks
	DownloadFile(IOS_URL, "./externals/ios/ios.zip");
	Unzip("./externals/ios/ios.zip", "./externals/ios/");

	// Copy the MobileCenter binaries directly from the frameworks and add the ".a" extension
	var files = GetFiles("./externals/ios/*/iOS/*.framework/MobileCenter*");
	foreach (var file in files)
	{
		MoveFile(file, "./externals/ios/" + file.GetFilename() + ".a");
	}

	// Copy Distribute resource bundle and copy it to the externals directory. There is no method in cake to get all subdirectories.
	if(DirectoryExists("./externals/ios/MobileCenter-SDK-Apple/iOS/MobileCenterDistributeResources.bundle"))
	{
		MoveDirectory("./externals/ios/MobileCenter-SDK-Apple/iOS/MobileCenterDistributeResources.bundle", "./externals/ios/MobileCenterDistributeResources.bundle");
	}
}).OnError(HandleError);

// Create a common externals task depending on platform specific ones
Task("Externals").IsDependentOn("Externals-Ios").IsDependentOn("Externals-Android");

// Main Task.
Task("Default").IsDependentOn("NuGet").IsDependentOn("RemoveTemporaries");

// Build tests
Task("UITest").IsDependentOn("RestoreTestPackages").Does(() =>
{
	MSBuild("./Tests/UITests/Contoso.Forms.Test.UITests.csproj", c => c.Configuration = "Release");
});

// Pack NuGets for appropriate platform
Task("NuGet")
	.IsDependentOn("PrepareAssemblies")
	.IsDependentOn("Version")
	.Does(()=>
{
	// NuGet on mac trims out the first ./ so adding it twice works around
	var basePath = IsRunningOnUnix() ? (System.IO.Directory.GetCurrentDirectory().ToString() + @"/.") : "./";
	CleanDirectory("output");

	var specCopyName = TEMPORARY_PREFIX + "spec_copy.nuspec";

	// Packaging NuGets.
	foreach (var module in MOBILECENTER_MODULES)
	{
		var nuspecFilename = IsRunningOnUnix() ? module.MacNuspecFilename : module.WindowsNuspecFilename;

		// Skipping not exists modules.
		if (!FileExists("nuget/" + nuspecFilename))
		{
			continue;
		}

		// Prepare nuspec by making substitutions in a copied nuspec (to avoid altering the original)
		CopyFile("nuget/" + nuspecFilename, specCopyName);
		ReplaceTextInFiles(specCopyName, "$pcl_dir$", PCL_ASSEMBLIES_FOLDER);
		ReplaceTextInFiles(specCopyName, "$ios_dir$", IOS_ASSEMBLIES_FOLDER);
		ReplaceTextInFiles(specCopyName, "$windows_dir$", UWP_ASSEMBLIES_FOLDER);
		ReplaceTextInFiles(specCopyName, "$android_dir$", ANDROID_ASSEMBLIES_FOLDER);

		var spec = GetFiles(specCopyName);
		Information("Building a NuGet package for " + module.DotNetModule + " version " + module.NuGetVersion);
		NuGetPack(spec, new NuGetPackSettings {
			BasePath = basePath,
			Verbosity = NuGetVerbosity.Detailed,
			Version = module.NuGetVersion
		});

		// Clean up
		DeleteFiles(specCopyName);
	}
	MoveFiles("Microsoft.Azure.Mobile*.nupkg", "output");
}).OnError(HandleError);

// Add version to nuspecs for vsts (the release definition does not have the solutions and thus cannot extract a version from them)
Task("PrepareNuspecsForVSTS").IsDependentOn("Version").Does(()=>
{
	foreach (var module in MOBILECENTER_MODULES)
	{
		ReplaceTextInFiles("./nuget/" + module.MainNuspecFilename, "$version$", module.NuGetVersion);
	}
});


// Upload assemblies to Azure storage
Task("UploadAssemblies")
	.IsDependentOn("PrepareAssemblies")
	.Does(()=>
{
	// The environment variables below must be set for this task to succeed
	var apiKey = EnvironmentVariable("AZURE_STORAGE_ACCESS_KEY");
	var accountName = EnvironmentVariable("AZURE_STORAGE_ACCOUNT");

	foreach (var assemblyGroup in PLATFORM_PATHS.UploadAssemblyGroups)
	{
		var destinationFolder =  DOWNLOADED_ASSEMBLIES_FOLDER + "/" + assemblyGroup.AssemblyFolder;
		CleanDirectory(destinationFolder);
		CopyFiles(assemblyGroup.AssemblyPaths, destinationFolder);
	}

	Information("Uploading to blob " + PLATFORM_PATHS.UploadAssembliesZip);
	Zip(DOWNLOADED_ASSEMBLIES_FOLDER, PLATFORM_PATHS.UploadAssembliesZip);
	AzureStorage.UploadFileToBlob(new AzureStorageSettings
	{
		AccountName = accountName,
		ContainerName = "sdk",
		BlobName = PLATFORM_PATHS.UploadAssembliesZip,
		Key = apiKey,
		UseHttps = true
	}, PLATFORM_PATHS.UploadAssembliesZip);

}).OnError(HandleError).Finally(()=>RunTarget("RemoveTemporaries"));

// Download assemblies from azure storage
Task("DownloadAssemblies").Does(()=>
{
	Information("Fetching assemblies from url: " + PLATFORM_PATHS.DownloadUrl);
	CleanDirectory(DOWNLOADED_ASSEMBLIES_FOLDER);
	DownloadFile(PLATFORM_PATHS.DownloadUrl, PLATFORM_PATHS.DownloadAssembliesZip);
	Unzip(PLATFORM_PATHS.DownloadAssembliesZip, DOWNLOADED_ASSEMBLIES_FOLDER);
	DeleteFiles(PLATFORM_PATHS.DownloadAssembliesZip);
	Information("Successfully downloaded assemblies.");
}).OnError(HandleError);

Task("MergeAssemblies")
	.IsDependentOn("PrepareAssemblies")
	.IsDependentOn("DownloadAssemblies")
	.IsDependentOn("Version")
	.Does(()=>
{
	Information("Beginning complete package creation...");

<<<<<<< HEAD
	if (IsRunningOnUnix())
	{
		//extract the uwp assemblies
		CleanDirectory(UWP_ASSEMBLIES_FOLDER);
		var files = GetFiles(DOWNLOADED_ASSEMBLIES_FOLDER + "/" + UWP_ASSEMBLIES_FOLDER + "/*.dll");
		CopyFiles(files, UWP_ASSEMBLIES_FOLDER);

		//extract the winforms assemblies
		CleanDirectory(WINFORMS_ASSEMBLIES_FOLDER);
		files = GetFiles(DOWNLOADED_ASSEMBLIES_FOLDER + "/" + WINFORMS_ASSEMBLIES_FOLDER + "/*.dll");
		CopyFiles(files, WINFORMS_ASSEMBLIES_FOLDER);
	}
	else
	{
		//extract the ios assemblies
		CleanDirectory(IOS_ASSEMBLIES_FOLDER);
		var files = GetFiles(DOWNLOADED_ASSEMBLIES_FOLDER + "/" + IOS_ASSEMBLIES_FOLDER + "/*.dll");
		CopyFiles(files, IOS_ASSEMBLIES_FOLDER);
		
		//extract the android assemblies
		CleanDirectory(ANDROID_ASSEMBLIES_FOLDER);
		files = GetFiles(DOWNLOADED_ASSEMBLIES_FOLDER + "/" + ANDROID_ASSEMBLIES_FOLDER + "/*.dll");
		CopyFiles(files, ANDROID_ASSEMBLIES_FOLDER);
	}
=======
	// Copy the downloaded files to their proper locations so the structure is as if
	// the downloaded assemblies were built locally (for the nuspecs to work)
>>>>>>> a90a3bc3
	foreach (var assemblyFolder in PLATFORM_PATHS.DownloadAssemblyFolders)
	{
		CleanDirectory(assemblyFolder);
		var files = GetFiles(DOWNLOADED_ASSEMBLIES_FOLDER + "/" + assemblyFolder + "/*");
		CopyFiles(files, assemblyFolder);
	}

	// Create NuGet packages
	foreach (var module in MOBILECENTER_MODULES)
	{
		// Prepare nuspec by making substitutions in a copied nuspec (to avoid altering the original)
		var specCopyName = TEMPORARY_PREFIX + "spec_copy.nuspec";
		CopyFile("nuget/" + module.MainNuspecFilename, specCopyName);
		ReplaceTextInFiles(specCopyName, "$pcl_dir$", PCL_ASSEMBLIES_FOLDER);
		ReplaceTextInFiles(specCopyName, "$ios_dir$", IOS_ASSEMBLIES_FOLDER);
		ReplaceTextInFiles(specCopyName, "$android_dir$", ANDROID_ASSEMBLIES_FOLDER);
		ReplaceTextInFiles(specCopyName, "$uwp_dir$", UWP_ASSEMBLIES_FOLDER);
		ReplaceTextInFiles(specCopyName, "$winforms_dir$", WINFORMS_ASSEMBLIES_FOLDER);

		var spec = GetFiles(specCopyName);

		// Create the NuGet package
		Information("Building a NuGet package for " + module.DotNetModule + " version " + module.NuGetVersion);
		NuGetPack(spec, new NuGetPackSettings {
			Verbosity = NuGetVerbosity.Detailed,
			Version = module.NuGetVersion
		});

		// Clean up
		DeleteFiles(specCopyName);
	}
<<<<<<< HEAD

	DeleteDirectory(PCL_ASSEMBLIES_FOLDER, true);
	DeleteDirectory(ANDROID_ASSEMBLIES_FOLDER, true);
	DeleteDirectory(IOS_ASSEMBLIES_FOLDER, true);
	DeleteDirectory(UWP_ASSEMBLIES_FOLDER, true);
	DeleteDirectory(WINFORMS_ASSEMBLIES_FOLDER, true);
	DeleteDirectory(DOWNLOADED_ASSEMBLIES_FOLDER, true);
=======
>>>>>>> a90a3bc3
	CleanDirectory("output");
	MoveFiles("*.nupkg", "output");
}).OnError(HandleError).Finally(()=>RunTarget("RemoveTemporaries"));

Task("TestApps").IsDependentOn("UITest").Does(() =>
{
	// Build tests and package the applications
	// It is important that the entire solution is built before rebuilding the iOS and Android versions
	// due to an apparent bug that causes improper linking of the forms application to iOS
	MSBuild("./MobileCenter-SDK-Test.sln", c => c.Configuration = "Release");
	MDToolBuild("./Tests/iOS/Contoso.Forms.Test.iOS.csproj", c => c.Configuration = "Release|iPhone");
	AndroidPackage("./Tests/Droid/Contoso.Forms.Test.Droid.csproj", false, c => c.Configuration = "Release");
	MSBuild("./Tests/UITests/Contoso.Forms.Test.UITests.csproj", c => c.Configuration = "Release");
}).OnError(HandleError);

Task("RestoreTestPackages").Does(() =>
{
	NuGetRestore("./MobileCenter-SDK-Test.sln");
	NuGetUpdate("./Tests/Contoso.Forms.Test/packages.config");
	NuGetUpdate("./Tests/iOS/packages.config");
	NuGetUpdate("./Tests/Droid/packages.config", new NuGetUpdateSettings {

		// workaround for https://stackoverflow.com/questions/44861995/xamarin-build-error-building-target
		Source = new string[] { EnvironmentVariable("NUGET_URL") }
	});
}).OnError(HandleError);

// Remove any uploaded nugets from azure storage
Task("CleanAzureStorage").Does(()=>
{
	var apiKey = EnvironmentVariable("AZURE_STORAGE_ACCESS_KEY");
	var accountName = EnvironmentVariable("AZURE_STORAGE_ACCOUNT");

	try
	{
		AzureStorage.DeleteBlob(new AzureStorageSettings
		{
			AccountName = accountName,
			ContainerName = "sdk",
			BlobName = MAC_ASSEMBLIES_ZIP + STORAGE_ID,
			Key = apiKey,
			UseHttps = true
		});
	
		AzureStorage.DeleteBlob(new AzureStorageSettings
		{
			AccountName = accountName,
			ContainerName = "sdk",
			BlobName = WINDOWS_ASSEMBLIES_ZIP + STORAGE_ID,
			Key = apiKey,
			UseHttps = true
		});
	}
	catch
	{
		// not an error if the blob is not found
	}

}).OnError(HandleError);

// Remove all temporary files and folders
Task("RemoveTemporaries").Does(()=>
{
	DeleteFiles(TEMPORARY_PREFIX + "*");
	var dirs = GetDirectories(TEMPORARY_PREFIX + "*");
	foreach (var directory in dirs)
	{
		DeleteDirectory(directory, true);
	}
	DeleteFiles("./nuget/*.temp.nuspec");
});

// Clean up files/directories.
Task("clean")
	.IsDependentOn("RemoveTemporaries")
	.Does(() =>
{
	DeleteDirectoryIfExists("externals");
	DeleteDirectoryIfExists("output");
	DeleteFiles("./*.nupkg");
	CleanDirectories("./**/bin");
	CleanDirectories("./**/obj");
});

Task("PrepareAssemblyPathsVSTS").Does(()=>
{
		var iosAssemblies = EnvironmentVariable("IOS_ASSEMBLY_PATH_NUSPEC");
		var androidAssemblies = EnvironmentVariable("ANDROID_ASSEMBLY_PATH_NUSPEC");
		var pclAssemblies = EnvironmentVariable("PCL_ASSEMBLY_PATH_NUSPEC");
		var winformsAssemblies = EnvironmentVariable("WINFORMS_ASSEMBLY_PATH_NUSPEC");
		var uwpAssemblies = EnvironmentVariable("UWP_ASSEMBLY_PATH_NUSPEC");
		var nuspecPathPrefix = EnvironmentVariable("NUSPEC_PATH");
		
		foreach (var module in MOBILECENTER_MODULES)
		{
			ReplaceTextInFiles(nuspecPathPrefix + module.MainNuspecFilename, "$pcl_dir$", pclAssemblies);
			ReplaceTextInFiles(nuspecPathPrefix + module.MainNuspecFilename, "$ios_dir$", iosAssemblies);
			ReplaceTextInFiles(nuspecPathPrefix + module.MainNuspecFilename, "$android_dir$", androidAssemblies);
			ReplaceTextInFiles(nuspecPathPrefix + module.MainNuspecFilename, "$uwp_dir$", uwpAssemblies);
			ReplaceTextInFiles(nuspecPathPrefix + module.MainNuspecFilename, "$winforms_dir$", winformsAssemblies);
		}
}).OnError(HandleError);

Task("NugetPackVSTS").Does(()=>
{
	var nuspecPathPrefix = EnvironmentVariable("NUSPEC_PATH");
	foreach (var module in MOBILECENTER_MODULES)
	{
		var spec = GetFiles(nuspecPathPrefix + module.MainNuspecFilename);
		// Create the NuGet packages
		Information("Building a NuGet package for " + module.MainNuspecFilename);
		NuGetPack(spec, new NuGetPackSettings {
			Verbosity = NuGetVerbosity.Detailed,
		});
	}
}).OnError(HandleError);

// Copy files to a clean directory using string names instead of FilePath[] and DirectoryPath
void CopyFiles(IEnumerable<string> files, string targetDirectory, bool clean = true)
{
	if (clean)
	{
		CleanDirectory(targetDirectory);
	}
	foreach (var file in files)
	{
		CopyFile(file, targetDirectory + "/" + System.IO.Path.GetFileName(file));
	}
}

void DeleteDirectoryIfExists(string directoryName)
{
	if (DirectoryExists(directoryName))
	{
		DeleteDirectory(directoryName, true);	
	}
}

void CleanDirectory(string directoryName)
{
	DeleteDirectoryIfExists(directoryName);
	CreateDirectory(directoryName);
}

void HandleError(Exception exception)
{
	RunTarget("clean");
	throw exception;
}

RunTarget(TARGET);<|MERGE_RESOLUTION|>--- conflicted
+++ resolved
@@ -372,7 +372,8 @@
 		CopyFile("nuget/" + nuspecFilename, specCopyName);
 		ReplaceTextInFiles(specCopyName, "$pcl_dir$", PCL_ASSEMBLIES_FOLDER);
 		ReplaceTextInFiles(specCopyName, "$ios_dir$", IOS_ASSEMBLIES_FOLDER);
-		ReplaceTextInFiles(specCopyName, "$windows_dir$", UWP_ASSEMBLIES_FOLDER);
+		ReplaceTextInFiles(specCopyName, "$winforms_dir$", WINFORMS_ASSEMBLIES_FOLDER);
+		ReplaceTextInFiles(specCopyName, "$uwp_dir$", UWP_ASSEMBLIES_FOLDER);
 		ReplaceTextInFiles(specCopyName, "$android_dir$", ANDROID_ASSEMBLIES_FOLDER);
 
 		var spec = GetFiles(specCopyName);
@@ -447,35 +448,8 @@
 {
 	Information("Beginning complete package creation...");
 
-<<<<<<< HEAD
-	if (IsRunningOnUnix())
-	{
-		//extract the uwp assemblies
-		CleanDirectory(UWP_ASSEMBLIES_FOLDER);
-		var files = GetFiles(DOWNLOADED_ASSEMBLIES_FOLDER + "/" + UWP_ASSEMBLIES_FOLDER + "/*.dll");
-		CopyFiles(files, UWP_ASSEMBLIES_FOLDER);
-
-		//extract the winforms assemblies
-		CleanDirectory(WINFORMS_ASSEMBLIES_FOLDER);
-		files = GetFiles(DOWNLOADED_ASSEMBLIES_FOLDER + "/" + WINFORMS_ASSEMBLIES_FOLDER + "/*.dll");
-		CopyFiles(files, WINFORMS_ASSEMBLIES_FOLDER);
-	}
-	else
-	{
-		//extract the ios assemblies
-		CleanDirectory(IOS_ASSEMBLIES_FOLDER);
-		var files = GetFiles(DOWNLOADED_ASSEMBLIES_FOLDER + "/" + IOS_ASSEMBLIES_FOLDER + "/*.dll");
-		CopyFiles(files, IOS_ASSEMBLIES_FOLDER);
-		
-		//extract the android assemblies
-		CleanDirectory(ANDROID_ASSEMBLIES_FOLDER);
-		files = GetFiles(DOWNLOADED_ASSEMBLIES_FOLDER + "/" + ANDROID_ASSEMBLIES_FOLDER + "/*.dll");
-		CopyFiles(files, ANDROID_ASSEMBLIES_FOLDER);
-	}
-=======
 	// Copy the downloaded files to their proper locations so the structure is as if
 	// the downloaded assemblies were built locally (for the nuspecs to work)
->>>>>>> a90a3bc3
 	foreach (var assemblyFolder in PLATFORM_PATHS.DownloadAssemblyFolders)
 	{
 		CleanDirectory(assemblyFolder);
@@ -507,16 +481,6 @@
 		// Clean up
 		DeleteFiles(specCopyName);
 	}
-<<<<<<< HEAD
-
-	DeleteDirectory(PCL_ASSEMBLIES_FOLDER, true);
-	DeleteDirectory(ANDROID_ASSEMBLIES_FOLDER, true);
-	DeleteDirectory(IOS_ASSEMBLIES_FOLDER, true);
-	DeleteDirectory(UWP_ASSEMBLIES_FOLDER, true);
-	DeleteDirectory(WINFORMS_ASSEMBLIES_FOLDER, true);
-	DeleteDirectory(DOWNLOADED_ASSEMBLIES_FOLDER, true);
-=======
->>>>>>> a90a3bc3
 	CleanDirectory("output");
 	MoveFiles("*.nupkg", "output");
 }).OnError(HandleError).Finally(()=>RunTarget("RemoveTemporaries"));
