#tool nuget:?package=XamarinComponent
#addin nuget:?package=Cake.Xamarin
#addin nuget:?package=Cake.FileHelpers
#addin "Cake.AzureStorage"
#addin nuget:?package=Cake.Git

using System.Net;
using System.Text;
using System.Text.RegularExpressions;

// MobileCenter module class definition.
class MobileCenterModule {
	public string AndroidModule { get; set; }
	public string IosModule { get; set; }
	public string DotNetModule { get; set; }
	public string NuGetVersion { get; set; }
	public string PackageId { get; set; }
	public string MainNuspecFilename { get; set; }
	public string NuGetPackageName
	{
		get
		{
			return PackageId + "." + NuGetVersion + ".nupkg";
		}
	}
	public string MacNuspecFilename 
	{
		get { return  "Mac" + MainNuspecFilename; }
	}
	public string WindowsNuspecFilename
	{
		get { return  "Windows" + MainNuspecFilename; }
	}
	public MobileCenterModule(string android, string ios, string dotnet, string mainNuspecFilename) {
		AndroidModule = android;
		IosModule = ios;
		DotNetModule = dotnet;
		MainNuspecFilename = mainNuspecFilename;
	}
}

// Prefix for temporary intermediates that are created by this script
var TEMPORARY_PREFIX = "CAKE_SCRIPT_TEMP";

var DOWNLOADED_ASSEMBLIES_FOLDER = TEMPORARY_PREFIX + "DownloadedAssemblies";
var MAC_ASSEMBLIES_ZIP = TEMPORARY_PREFIX + "MacAssemblies.zip";
var WINDOWS_ASSEMBLIES_ZIP = TEMPORARY_PREFIX + "WindowsAssemblies.zip";

// Assembly folders
var UWP_ASSEMBLIES_FOLDER = TEMPORARY_PREFIX + "UWPAssemblies";
var IOS_ASSEMBLIES_FOLDER = TEMPORARY_PREFIX + "iOSAssemblies";
var ANDROID_ASSEMBLIES_FOLDER = TEMPORARY_PREFIX + "AndroidAssemblies";
var PCL_ASSEMBLIES_FOLDER = TEMPORARY_PREFIX + "PCLAssemblies";

// Native SDK versions
<<<<<<< HEAD
var ANDROID_SDK_VERSION = "0.10.0-4+cf99700";
var IOS_SDK_VERSION = "0.9.0";
=======
var ANDROID_SDK_VERSION = "0.10.0";
var IOS_SDK_VERSION = "0.10.1";
>>>>>>> ec933c4b

var PLATFORM_PATHS = new PlatformPaths();

// URLs for downloading binaries.
/*
 * Read this: http://www.mono-project.com/docs/faq/security/.
 * On Windows,
 *     you have to do additional steps for SSL connection to download files.
 *     http://stackoverflow.com/questions/4926676/mono-webrequest-fails-with-https
 *     By running mozroots and install part of Mozilla's root certificates can make it work. 
 */

var SDK_STORAGE_URL = "https://mobilecentersdkdev.blob.core.windows.net/sdk/";
var ANDROID_URL = SDK_STORAGE_URL + "MobileCenter-SDK-Android-" + ANDROID_SDK_VERSION + ".zip";
var IOS_URL = SDK_STORAGE_URL + "MobileCenter-SDK-iOS-" + IOS_SDK_VERSION + ".zip";
var MAC_ASSEMBLIES_URL = SDK_STORAGE_URL + MAC_ASSEMBLIES_ZIP;
var WINDOWS_ASSEMBLIES_URL = SDK_STORAGE_URL + WINDOWS_ASSEMBLIES_ZIP;

// Available MobileCenter modules.
var MOBILECENTER_MODULES = new [] {
	new MobileCenterModule("mobile-center-release.aar", "MobileCenter.framework.zip", "SDK/MobileCenter/Microsoft.Azure.Mobile", "MobileCenter.nuspec"),
	new MobileCenterModule("mobile-center-analytics-release.aar", "MobileCenterAnalytics.framework.zip", "SDK/MobileCenterAnalytics/Microsoft.Azure.Mobile.Analytics", "MobileCenterAnalytics.nuspec"),
	new MobileCenterModule("mobile-center-crashes-release.aar", "MobileCenterCrashes.framework.zip", "SDK/MobileCenterCrashes/Microsoft.Azure.Mobile.Crashes", "MobileCenterCrashes.nuspec"),
	new MobileCenterModule("mobile-center-distribute-release.aar", "MobileCenterDistribute.framework.zip", "SDK/MobileCenterDistribute/Microsoft.Azure.Mobile.Distribute", "MobileCenterDistribute.nuspec"),
	new MobileCenterModule("mobile-center-push-release.aar", "MobileCenterPush.framework.zip", "SDK/MobileCenterPush/Microsoft.Azure.Mobile.Push", "MobileCenterPush.nuspec")	
};

// Task TARGET for build
var TARGET = Argument("target", Argument("t", "Default"));

// Storage id to append to upload and download file names in storage
var STORAGE_ID = Argument("StorageId", Argument("storage-id", ""));

class AssemblyGroup
{
	public string[] AssemblyPaths {get; set;}
	public string AssemblyFolder {get; set;}
}

// This class contains the assembly folder paths and other platform dependent paths involved in preparing assemblies for VSTS and Azure storage.
// When a new platform is supported, an AssemblyGroup must be created and added to the proper {OS}UploadAssemblyGroups array. Also, its 
// AssemblyFolder must be added to the correct platform's "DownloadAssemblyFolders" array.
class PlatformPaths
{
	public PlatformPaths()
	{
		UploadAssemblyGroups = new List<AssemblyGroup>();
		DownloadAssemblyFolders = new List<string>();
	}

	// Folders for the assemblies that the current platform must create and upload
	public List<AssemblyGroup> UploadAssemblyGroups {get; set;}

	// The name of the zip file to upload
	public string UploadAssembliesZip {get; set;}

	// The name of the zip file to download
	public string DownloadAssembliesZip {get; set;}
	// The paths of downloaded assembly folders
	public List<string> DownloadAssemblyFolders {get; set;}

	// The URL to download files from
	public string DownloadUrl {get; set;}
}

// Prepare the platform paths for downloading, uploading, and preparing assemblies
Setup(context =>
{
	if (IsRunningOnUnix())
	{
		var iosAssemblyGroup = new AssemblyGroup {
			AssemblyFolder = IOS_ASSEMBLIES_FOLDER,
			AssemblyPaths = new string[] {	"SDK/MobileCenter/Microsoft.Azure.Mobile.iOS/bin/Release/Microsoft.Azure.Mobile.dll",
							"SDK/MobileCenter/Microsoft.Azure.Mobile.iOS/bin/Release/Microsoft.Azure.Mobile.iOS.Bindings.dll",
							"SDK/MobileCenterAnalytics/Microsoft.Azure.Mobile.Analytics.iOS/bin/Release/Microsoft.Azure.Mobile.Analytics.dll",
							"SDK/MobileCenterAnalytics/Microsoft.Azure.Mobile.Analytics.iOS/bin/Release/Microsoft.Azure.Mobile.Analytics.iOS.Bindings.dll",
							"SDK/MobileCenterCrashes/Microsoft.Azure.Mobile.Crashes.iOS/bin/Release/Microsoft.Azure.Mobile.Crashes.dll",
							"SDK/MobileCenterCrashes/Microsoft.Azure.Mobile.Crashes.iOS/bin/Release/Microsoft.Azure.Mobile.Crashes.iOS.Bindings.dll",
							"SDK/MobileCenterDistribute/Microsoft.Azure.Mobile.Distribute.iOS/bin/Release/Microsoft.Azure.Mobile.Distribute.dll",
							"SDK/MobileCenterDistribute/Microsoft.Azure.Mobile.Distribute.iOS/bin/Release/Microsoft.Azure.Mobile.Distribute.iOS.Bindings.dll",
							"SDK/MobileCenterPush/Microsoft.Azure.Mobile.Push.iOS/bin/Release/Microsoft.Azure.Mobile.Push.dll",
    						"SDK/MobileCenterPush/Microsoft.Azure.Mobile.Push.iOS.Bindings/bin/Release/Microsoft.Azure.Mobile.Push.iOS.Bindings.dll" }
		};
		var androidAssemblyGroup = new AssemblyGroup {
			AssemblyFolder = ANDROID_ASSEMBLIES_FOLDER,
			AssemblyPaths = new string[] {	"SDK/MobileCenter/Microsoft.Azure.Mobile.Android/bin/Release/Microsoft.Azure.Mobile.dll",
							"SDK/MobileCenter/Microsoft.Azure.Mobile.Android/bin/Release/Microsoft.Azure.Mobile.Android.Bindings.dll",
							"SDK/MobileCenterAnalytics/Microsoft.Azure.Mobile.Analytics.Android/bin/Release/Microsoft.Azure.Mobile.Analytics.dll",
							"SDK/MobileCenterAnalytics/Microsoft.Azure.Mobile.Analytics.Android/bin/Release/Microsoft.Azure.Mobile.Analytics.Android.Bindings.dll",
							"SDK/MobileCenterCrashes/Microsoft.Azure.Mobile.Crashes.Android/bin/Release/Microsoft.Azure.Mobile.Crashes.dll",
							"SDK/MobileCenterCrashes/Microsoft.Azure.Mobile.Crashes.Android/bin/Release/Microsoft.Azure.Mobile.Crashes.Android.Bindings.dll",
							"SDK/MobileCenterDistribute/Microsoft.Azure.Mobile.Distribute.Android/bin/Release/Microsoft.Azure.Mobile.Distribute.dll",
							"SDK/MobileCenterDistribute/Microsoft.Azure.Mobile.Distribute.Android/bin/Release/Microsoft.Azure.Mobile.Distribute.Android.Bindings.dll",
							"SDK/MobileCenterPush/Microsoft.Azure.Mobile.Push.Android/bin/Release/Microsoft.Azure.Mobile.Push.dll",
   							"SDK/MobileCenterPush/Microsoft.Azure.Mobile.Push.Android.Bindings/bin/Release/Microsoft.Azure.Mobile.Push.Android.Bindings.dll" }
		};
		var pclAssemblyGroup = new AssemblyGroup {
			AssemblyFolder = PCL_ASSEMBLIES_FOLDER,
			AssemblyPaths = new string[] {	"SDK/MobileCenter/Microsoft.Azure.Mobile/bin/Release/Microsoft.Azure.Mobile.dll",
							"SDK/MobileCenterAnalytics/Microsoft.Azure.Mobile.Analytics/bin/Release/Microsoft.Azure.Mobile.Analytics.dll",
							"SDK/MobileCenterCrashes/Microsoft.Azure.Mobile.Crashes/bin/Release/Microsoft.Azure.Mobile.Crashes.dll",
							"SDK/MobileCenterDistribute/Microsoft.Azure.Mobile.Distribute/bin/Release/Microsoft.Azure.Mobile.Distribute.dll",
							"SDK/MobileCenterPush/Microsoft.Azure.Mobile.Push/bin/Release/Microsoft.Azure.Mobile.Push.dll" }
		};
		PLATFORM_PATHS.UploadAssemblyGroups.Add(iosAssemblyGroup);
		PLATFORM_PATHS.UploadAssemblyGroups.Add(androidAssemblyGroup);
		PLATFORM_PATHS.UploadAssemblyGroups.Add(pclAssemblyGroup);
		PLATFORM_PATHS.DownloadAssemblyFolders.Add(UWP_ASSEMBLIES_FOLDER);
		PLATFORM_PATHS.DownloadAssemblyFolders.Add(UWP_ASSEMBLIES_FOLDER + "/x86");
		PLATFORM_PATHS.DownloadAssemblyFolders.Add(UWP_ASSEMBLIES_FOLDER + "/x64");
		PLATFORM_PATHS.DownloadAssemblyFolders.Add(UWP_ASSEMBLIES_FOLDER + "/ARM");
		PLATFORM_PATHS.UploadAssembliesZip = MAC_ASSEMBLIES_ZIP + STORAGE_ID;
		PLATFORM_PATHS.DownloadUrl = WINDOWS_ASSEMBLIES_URL + STORAGE_ID;
		PLATFORM_PATHS.DownloadAssembliesZip = WINDOWS_ASSEMBLIES_ZIP + STORAGE_ID;
	}
	else
	{
		var uwpAnyCpuAssemblyGroup = new AssemblyGroup {
			AssemblyFolder = UWP_ASSEMBLIES_FOLDER,
			AssemblyPaths = new string[] { "nuget/Microsoft.Azure.Mobile.Crashes.targets",
								"SDK/MobileCenter/Microsoft.Azure.Mobile.UWP/bin/Release/Microsoft.Azure.Mobile.dll",
								"SDK/MobileCenterAnalytics/Microsoft.Azure.Mobile.Analytics.UWP/bin/Release/Microsoft.Azure.Mobile.Analytics.dll",
								"SDK/MobileCenterCrashes/Microsoft.Azure.Mobile.Crashes.UWP/bin/Reference/Microsoft.Azure.Mobile.Crashes.dll",
								"SDK/MobileCenterPush/Microsoft.Azure.Mobile.Push.UWP/bin/Release/Microsoft.Azure.Mobile.Push.dll" }
		};
		var uwpX86AssemblyGroup = new AssemblyGroup {
			AssemblyFolder = UWP_ASSEMBLIES_FOLDER + "/x86",
			AssemblyPaths = new string[] { 	"SDK/MobileCenterCrashes/Microsoft.Azure.Mobile.Crashes.UWP/bin/x86/Release/Microsoft.Azure.Mobile.Crashes.dll",
    							"Release/WatsonRegistrationUtility/WatsonRegistrationUtility.dll",
   								"Release/WatsonRegistrationUtility/WatsonRegistrationUtility.winmd" }
		};
		var uwpX64AssemblyGroup = new AssemblyGroup {
			AssemblyFolder = UWP_ASSEMBLIES_FOLDER + "/x64",
			AssemblyPaths =  new string[] {	"SDK/MobileCenterCrashes/Microsoft.Azure.Mobile.Crashes.UWP/bin/x64/Release/Microsoft.Azure.Mobile.Crashes.dll",
   									"x64/Release/WatsonRegistrationUtility/WatsonRegistrationUtility.dll",
   									"x64/Release/WatsonRegistrationUtility/WatsonRegistrationUtility.winmd" }
		};
		var uwpArmAssemblyGroup = new AssemblyGroup {
			AssemblyFolder = UWP_ASSEMBLIES_FOLDER + "/ARM",
			AssemblyPaths =  new string[] {  "SDK/MobileCenterCrashes/Microsoft.Azure.Mobile.Crashes.UWP/bin/ARM/Release/Microsoft.Azure.Mobile.Crashes.dll",
									"ARM/Release/WatsonRegistrationUtility/WatsonRegistrationUtility.dll",
									"ARM/Release/WatsonRegistrationUtility/WatsonRegistrationUtility.winmd" }
		};
		PLATFORM_PATHS.UploadAssemblyGroups.Add(uwpAnyCpuAssemblyGroup);
		PLATFORM_PATHS.UploadAssemblyGroups.Add(uwpX86AssemblyGroup);
		PLATFORM_PATHS.UploadAssemblyGroups.Add(uwpX64AssemblyGroup);
		PLATFORM_PATHS.UploadAssemblyGroups.Add(uwpArmAssemblyGroup);
		PLATFORM_PATHS.DownloadAssemblyFolders.Add(IOS_ASSEMBLIES_FOLDER);
		PLATFORM_PATHS.DownloadAssemblyFolders.Add(ANDROID_ASSEMBLIES_FOLDER);
		PLATFORM_PATHS.DownloadAssemblyFolders.Add(PCL_ASSEMBLIES_FOLDER);
		PLATFORM_PATHS.UploadAssembliesZip = WINDOWS_ASSEMBLIES_ZIP + STORAGE_ID;
		PLATFORM_PATHS.DownloadUrl = MAC_ASSEMBLIES_URL + STORAGE_ID;
		PLATFORM_PATHS.DownloadAssembliesZip = MAC_ASSEMBLIES_ZIP + STORAGE_ID;
	}
});

// Versioning task.
Task("Version")
	.Does(() =>
{
	var assemblyInfo = ParseAssemblyInfo("./" + "SDK/MobileCenter/Microsoft.Azure.Mobile/Properties/AssemblyInfo.cs");
	var version = assemblyInfo.AssemblyInformationalVersion;
	// Read AssemblyInfo.cs and extract versions for modules.
	foreach (var module in MOBILECENTER_MODULES)
	{
		module.NuGetVersion = version;
	}
});

// Package id task
Task("PackageId")
	.Does(() =>
{
	// Read AssemblyInfo.cs and extract package ids for modules.
	foreach (var module in MOBILECENTER_MODULES)
	{
		var nuspecText = FileReadText("./nuget/" + module.MainNuspecFilename);
		var startTag = "<id>";
		var endTag = "</id>";
		int startIndex = nuspecText.IndexOf(startTag) + startTag.Length;
		int length = nuspecText.IndexOf(endTag) - startIndex;
		var id = nuspecText.Substring(startIndex, length);
		Information("id = " + id);
		module.PackageId = id;
	}
});

Task("Build").IsDependentOn("MacBuild").IsDependentOn("WindowsBuild");

Task("MacBuild")
	.WithCriteria(() => IsRunningOnUnix())
	.Does(() => 
{
	// Run externals here instead of using dependency so that this doesn't get called on windows
	RunTarget("Externals");
	// Build solution
	NuGetRestore("./MobileCenter-SDK-Build-Mac.sln");
	DotNetBuild("./MobileCenter-SDK-Build-Mac.sln", c => c.Configuration = "Release");
}).OnError(HandleError);

// Building Windows code task
Task("WindowsBuild")
	.WithCriteria(() => !IsRunningOnUnix())
	.Does(() => 
{
	// Build solution
	NuGetRestore("./MobileCenter-SDK-Build-Windows.sln");
	DotNetBuild("./MobileCenter-SDK-Build-Windows.sln", settings => settings.SetConfiguration("Release").WithProperty("Platform", "x86"));
	DotNetBuild("./MobileCenter-SDK-Build-Windows.sln", settings => settings.SetConfiguration("Release").WithProperty("Platform", "x64"));
	DotNetBuild("./MobileCenter-SDK-Build-Windows.sln", settings => settings.SetConfiguration("Release").WithProperty("Platform", "ARM"));
	DotNetBuild("./MobileCenter-SDK-Build-Windows.sln", settings => settings.SetConfiguration("Release")); // any cpu
	DotNetBuild("./MobileCenter-SDK-Build-Windows.sln", settings => settings.SetConfiguration("Reference")); // any cpu
}).OnError(HandleError);

Task("PrepareAssemblies").IsDependentOn("Build").Does(()=>
{
	foreach (var assemblyGroup in PLATFORM_PATHS.UploadAssemblyGroups)
	{
		CopyFiles(assemblyGroup.AssemblyPaths, assemblyGroup.AssemblyFolder);
	}
}).OnError(HandleError);

// Task dependencies for binding each platform.
Task("Bindings-Android").IsDependentOn("Externals-Android");
Task("Bindings-Ios").IsDependentOn("Externals-Ios");

// Downloading Android binaries.
Task("Externals-Android")
	.Does(() => 
{
	CleanDirectory("./externals/android");

	// Download zip file.
	DownloadFile(ANDROID_URL, "./externals/android/android.zip");
	Unzip("./externals/android/android.zip", "./externals/android/");

	// Copy files to {DotNetModule}.Android.Bindings/Jars
	foreach (var module in MOBILECENTER_MODULES)
	{
		var files = GetFiles("./externals/android/*/" + module.AndroidModule);
		CopyFiles(files, module.DotNetModule + ".Android.Bindings/Jars/");
	}
}).OnError(HandleError);

// Downloading iOS binaries.
Task("Externals-Ios")
	.Does(() =>
{
	CleanDirectory("./externals/ios");

	// Download zip file containing MobileCenter frameworks
	DownloadFile(IOS_URL, "./externals/ios/ios.zip");
	Unzip("./externals/ios/ios.zip", "./externals/ios/");

	// Copy the MobileCenter binaries directly from the frameworks and add the ".a" extension
	var files = GetFiles("./externals/ios/*/*.framework/MobileCenter*");
	foreach (var file in files)
	{
		MoveFile(file, "./externals/ios/" + file.GetFilename() + ".a");
	}

	// Copy Distribute resource bundle and copy it to the externals directory. There is no method in cake to get all subdirectories.
	if(DirectoryExists("./externals/ios/MobileCenter-SDK-iOS/MobileCenterDistributeResources.bundle"))
	{
		MoveDirectory("./externals/ios/MobileCenter-SDK-iOS/MobileCenterDistributeResources.bundle", "./externals/ios/MobileCenterDistributeResources.bundle");
	}
}).OnError(HandleError);

// Create a common externals task depending on platform specific ones
Task("Externals").IsDependentOn("Externals-Ios").IsDependentOn("Externals-Android");

// Main Task.
Task("Default").IsDependentOn("NuGet").IsDependentOn("RemoveTemporaries");

// Build tests
Task("UITest").IsDependentOn("RestoreTestPackages").Does(() =>
{
	DotNetBuild("./Tests/UITests/Contoso.Forms.Test.UITests.csproj", c => c.Configuration = "Release");
});

// Pack NuGets for appropriate platform
Task("NuGet")
	.IsDependentOn("PrepareAssemblies")
	.IsDependentOn("Version")
	.Does(()=>
{
	// NuGet on mac trims out the first ./ so adding it twice works around
	var basePath = IsRunningOnUnix() ? (System.IO.Directory.GetCurrentDirectory().ToString() + @"/.") : "./";
	CleanDirectory("output");

	var specCopyName = TEMPORARY_PREFIX + "spec_copy.nuspec";

	// Packaging NuGets.
	foreach (var module in MOBILECENTER_MODULES)
	{
		var nuspecFilename = IsRunningOnUnix() ? module.MacNuspecFilename : module.WindowsNuspecFilename;

		// Skipping not exists modules.
		if (!FileExists("nuget/" + nuspecFilename))
		{
			continue;
		}

		// Prepare nuspec by making substitutions in a copied nuspec (to avoid altering the original)
		CopyFile("nuget/" + nuspecFilename, specCopyName);
		ReplaceTextInFiles(specCopyName, "$pcl_dir$", PCL_ASSEMBLIES_FOLDER);
		ReplaceTextInFiles(specCopyName, "$ios_dir$", IOS_ASSEMBLIES_FOLDER);
		ReplaceTextInFiles(specCopyName, "$windows_dir$", UWP_ASSEMBLIES_FOLDER);
		ReplaceTextInFiles(specCopyName, "$android_dir$", ANDROID_ASSEMBLIES_FOLDER);

		var spec = GetFiles(specCopyName);
		Information("Building a NuGet package for " + module.DotNetModule + " version " + module.NuGetVersion);
		NuGetPack(spec, new NuGetPackSettings {
			BasePath = basePath,
			Verbosity = NuGetVerbosity.Detailed,
			Version = module.NuGetVersion
		});

		// Clean up
		DeleteFiles(specCopyName);
	}
	MoveFiles("Microsoft.Azure.Mobile*.nupkg", "output");
}).OnError(HandleError);

// Add version to nuspecs for vsts (the release definition does not have the solutions and thus cannot extract a version from them)
Task("PrepareNuspecsForVSTS").IsDependentOn("Version").Does(()=>
{
	foreach (var module in MOBILECENTER_MODULES)
	{
		ReplaceTextInFiles("./nuget/" + module.MainNuspecFilename, "$version$", module.NuGetVersion);
	}
});


// Upload assemblies to Azure storage
Task("UploadAssemblies")
	.IsDependentOn("PrepareAssemblies")
	.Does(()=>
{
	// The environment variables below must be set for this task to succeed
	var apiKey = EnvironmentVariable("AZURE_STORAGE_ACCESS_KEY");
	var accountName = EnvironmentVariable("AZURE_STORAGE_ACCOUNT");

	foreach (var assemblyGroup in PLATFORM_PATHS.UploadAssemblyGroups)
	{
		var destinationFolder =  DOWNLOADED_ASSEMBLIES_FOLDER + "/" + assemblyGroup.AssemblyFolder;
		CleanDirectory(destinationFolder);
		CopyFiles(assemblyGroup.AssemblyPaths, destinationFolder);
	}

	Information("Uploading to blob " + PLATFORM_PATHS.UploadAssembliesZip);
	Zip(DOWNLOADED_ASSEMBLIES_FOLDER, PLATFORM_PATHS.UploadAssembliesZip);
	AzureStorage.UploadFileToBlob(new AzureStorageSettings
	{
		AccountName = accountName,
		ContainerName = "sdk",
		BlobName = PLATFORM_PATHS.UploadAssembliesZip,
		Key = apiKey,
		UseHttps = true
	}, PLATFORM_PATHS.UploadAssembliesZip);

}).OnError(HandleError).Finally(()=>RunTarget("RemoveTemporaries"));

// Download assemblies from azure storage
Task("DownloadAssemblies").Does(()=>
{
	Information("Fetching assemblies from url: " + PLATFORM_PATHS.DownloadUrl);
	CleanDirectory(DOWNLOADED_ASSEMBLIES_FOLDER);
	DownloadFile(PLATFORM_PATHS.DownloadUrl, PLATFORM_PATHS.DownloadAssembliesZip);
	Unzip(PLATFORM_PATHS.DownloadAssembliesZip, DOWNLOADED_ASSEMBLIES_FOLDER);
	DeleteFiles(PLATFORM_PATHS.DownloadAssembliesZip);
	Information("Successfully downloaded assemblies.");
}).OnError(HandleError);

Task("MergeAssemblies")
	.IsDependentOn("PrepareAssemblies")
	.IsDependentOn("DownloadAssemblies")
	.IsDependentOn("Version")
	.Does(()=>
{
	Information("Beginning complete package creation...");

	// Copy the downloaded files to their proper locations so the structure is as if
	// the downloaded assemblies were built locally (for the nuspecs to work)
	foreach (var assemblyFolder in PLATFORM_PATHS.DownloadAssemblyFolders)
	{
		CleanDirectory(assemblyFolder);
		var files = GetFiles(DOWNLOADED_ASSEMBLIES_FOLDER + "/" + assemblyFolder + "/*");
		CopyFiles(files, assemblyFolder);
	}

	// Create NuGet packages
	foreach (var module in MOBILECENTER_MODULES)
	{
		// Prepare nuspec by making substitutions in a copied nuspec (to avoid altering the original)
		var specCopyName = TEMPORARY_PREFIX + "spec_copy.nuspec";
		CopyFile("nuget/" + module.MainNuspecFilename, specCopyName);
		ReplaceTextInFiles(specCopyName, "$pcl_dir$", PCL_ASSEMBLIES_FOLDER);
		ReplaceTextInFiles(specCopyName, "$ios_dir$", IOS_ASSEMBLIES_FOLDER);
		ReplaceTextInFiles(specCopyName, "$windows_dir$", UWP_ASSEMBLIES_FOLDER);
		ReplaceTextInFiles(specCopyName, "$android_dir$", ANDROID_ASSEMBLIES_FOLDER);

		var spec = GetFiles(specCopyName);

		// Create the NuGet package
		Information("Building a NuGet package for " + module.DotNetModule + " version " + module.NuGetVersion);
		NuGetPack(spec, new NuGetPackSettings {
			Verbosity = NuGetVerbosity.Detailed,
			Version = module.NuGetVersion
		});

		// Clean up
		DeleteFiles(specCopyName);
	}
	CleanDirectory("output");
	MoveFiles("*.nupkg", "output");
}).OnError(HandleError).Finally(()=>RunTarget("RemoveTemporaries"));

Task("TestApps").IsDependentOn("UITest").Does(() =>
{
	// Build tests and package the applications
	// It is important that the entire solution is built before rebuilding the iOS and Android versions
	// due to an apparent bug that causes improper linking of the forms application to iOS
	DotNetBuild("./MobileCenter-SDK-Test.sln", c => c.Configuration = "Release");
	MDToolBuild("./Tests/iOS/Contoso.Forms.Test.iOS.csproj", c => c.Configuration = "Release|iPhone");
	AndroidPackage("./Tests/Droid/Contoso.Forms.Test.Droid.csproj", false, c => c.Configuration = "Release");
	DotNetBuild("./Tests/UITests/Contoso.Forms.Test.UITests.csproj", c => c.Configuration = "Release");
}).OnError(HandleError);

Task("RestoreTestPackages").Does(() =>
{
	NuGetRestore("./MobileCenter-SDK-Test.sln");
	NuGetUpdate("./Tests/Contoso.Forms.Test/packages.config");
	NuGetUpdate("./Tests/iOS/packages.config");
	NuGetUpdate("./Tests/Droid/packages.config");
}).OnError(HandleError);

// Remove any uploaded nugets from azure storage
Task("CleanAzureStorage").Does(()=>
{
	var apiKey = EnvironmentVariable("AZURE_STORAGE_ACCESS_KEY");
	var accountName = EnvironmentVariable("AZURE_STORAGE_ACCOUNT");

	try
	{
		AzureStorage.DeleteBlob(new AzureStorageSettings
		{
			AccountName = accountName,
			ContainerName = "sdk",
			BlobName = MAC_ASSEMBLIES_ZIP + STORAGE_ID,
			Key = apiKey,
			UseHttps = true
		});
	
		AzureStorage.DeleteBlob(new AzureStorageSettings
		{
			AccountName = accountName,
			ContainerName = "sdk",
			BlobName = WINDOWS_ASSEMBLIES_ZIP + STORAGE_ID,
			Key = apiKey,
			UseHttps = true
		});
	}
	catch
	{
		// not an error if the blob is not found
	}

}).OnError(HandleError);

// Remove all temporary files and folders
Task("RemoveTemporaries").Does(()=>
{
	DeleteFiles(TEMPORARY_PREFIX + "*");
	var dirs = GetDirectories(TEMPORARY_PREFIX + "*");
	foreach (var directory in dirs)
	{
		DeleteDirectory(directory, true);
	}
	DeleteFiles("./nuget/*.temp.nuspec");
});

// Clean up files/directories.
Task("clean")
	.IsDependentOn("RemoveTemporaries")
	.Does(() =>
{
	DeleteDirectoryIfExists("externals");
	DeleteDirectoryIfExists("output");
	DeleteFiles("./*.nupkg");
	CleanDirectories("./**/bin");
	CleanDirectories("./**/obj");
});

Task("PrepareAssemblyPathsVSTS").Does(()=>
{
		var iosAssemblies = EnvironmentVariable("IOS_ASSEMBLY_PATH_NUSPEC");
		var androidAssemblies = EnvironmentVariable("ANDROID_ASSEMBLY_PATH_NUSPEC");
		var pclAssemblies = EnvironmentVariable("PCL_ASSEMBLY_PATH_NUSPEC");
		var uwpAssemblies = EnvironmentVariable("UWP_ASSEMBLY_PATH_NUSPEC");
		var nuspecPathPrefix = EnvironmentVariable("NUSPEC_PATH");
		
		foreach (var module in MOBILECENTER_MODULES)
		{
			ReplaceTextInFiles(nuspecPathPrefix + module.MainNuspecFilename, "$pcl_dir$", pclAssemblies);
			ReplaceTextInFiles(nuspecPathPrefix + module.MainNuspecFilename, "$ios_dir$", iosAssemblies);
			ReplaceTextInFiles(nuspecPathPrefix + module.MainNuspecFilename, "$windows_dir$", uwpAssemblies);
			ReplaceTextInFiles(nuspecPathPrefix + module.MainNuspecFilename, "$android_dir$", androidAssemblies);
		}
}).OnError(HandleError);

Task("NugetPackVSTS").Does(()=>
{
	var nuspecPathPrefix = EnvironmentVariable("NUSPEC_PATH");
	foreach (var module in MOBILECENTER_MODULES)
	{
		var spec = GetFiles(nuspecPathPrefix + module.MainNuspecFilename);
		// Create the NuGet packages
		Information("Building a NuGet package for " + module.MainNuspecFilename);
		NuGetPack(spec, new NuGetPackSettings {
			Verbosity = NuGetVerbosity.Detailed,
		});
	}
}).OnError(HandleError);

// Copy files to a clean directory using string names instead of FilePath[] and DirectoryPath
void CopyFiles(IEnumerable<string> files, string targetDirectory, bool clean = true)
{
	if (clean)
	{
		CleanDirectory(targetDirectory);
	}
	foreach (var file in files)
	{
		CopyFile(file, targetDirectory + "/" + System.IO.Path.GetFileName(file));
	}
}

void DeleteDirectoryIfExists(string directoryName)
{
	if (DirectoryExists(directoryName))
	{
		DeleteDirectory(directoryName, true);	
	}
}

void CleanDirectory(string directoryName)
{
	DeleteDirectoryIfExists(directoryName);
	CreateDirectory(directoryName);
}

void HandleError(Exception exception)
{
	RunTarget("clean");
	throw exception;
}

RunTarget(TARGET);<|MERGE_RESOLUTION|>--- conflicted
+++ resolved
@@ -53,13 +53,8 @@
 var PCL_ASSEMBLIES_FOLDER = TEMPORARY_PREFIX + "PCLAssemblies";
 
 // Native SDK versions
-<<<<<<< HEAD
 var ANDROID_SDK_VERSION = "0.10.0-4+cf99700";
-var IOS_SDK_VERSION = "0.9.0";
-=======
-var ANDROID_SDK_VERSION = "0.10.0";
 var IOS_SDK_VERSION = "0.10.1";
->>>>>>> ec933c4b
 
 var PLATFORM_PATHS = new PlatformPaths();
 
