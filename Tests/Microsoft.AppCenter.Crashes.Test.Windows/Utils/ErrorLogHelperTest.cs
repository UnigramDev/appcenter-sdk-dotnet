--- conflicted
+++ resolved
@@ -177,23 +177,11 @@
         {
             // Use reflection to create an exception of the given C# type.
             var exception = exceptionType.GetConstructor(Type.EmptyTypes).Invoke(null) as System.Exception;
-<<<<<<< HEAD
             Mock.Get(ErrorLogHelper.FileHelper).Setup(instance => instance.EnumerateFiles(It.IsAny<string>())).Throws(exception);
 
             // Retrieve the error logs.
             var errorLogFiles = ErrorLogHelper.GetErrorLogFiles();
             Assert.AreEqual(errorLogFiles.Count(), 0);
-=======
-            using (ShimsContext.Create())
-            {
-                ShimDirectoryInfo.AllInstances.EnumerateFilesString = (info, pattern) =>
-                {
-                    throw exception;
-                };
-                var errorLogFiles = ErrorLogHelper.GetErrorLogFiles();
-                Assert.IsNull(errorLogFiles);
-            }
->>>>>>> d55f24af
         }
 
         [TestMethod]
