﻿using System;
using System.Collections.Generic;
using System.Threading;
using System.Threading.Tasks;
using Microsoft.Azure.Mobile.Channel;
using Microsoft.Azure.Mobile.Storage;
using Microsoft.Azure.Mobile.Ingestion.Models;
using Microsoft.Azure.Mobile.Ingestion.Models.Serialization;
using Microsoft.VisualStudio.TestTools.UnitTesting;
using Moq;

namespace Microsoft.Azure.Mobile.Test.Channel
{
    [TestClass]
    public class ChannelTest
    {
        private Mobile.Channel.Channel _channel;
        private readonly MockIngestion _mockIngestion = new MockIngestion();
        private IStorage _storage = new Mobile.Storage.Storage();

        private const string ChannelName = "channelName";
        private const int MaxLogsPerBatch = 3;
        private readonly TimeSpan _batchTimeSpan = TimeSpan.FromSeconds(1);
        private const int MaxParallelBatches = 3;
        private readonly string _appSecret = Guid.NewGuid().ToString();

        // We wait tasks now and don't need wait more
        private const int DefaultWaitTime = 500;

        // Event semaphores for invokation verification
        private const int SendingLogSemaphoreIdx = 0;
        private const int SentLogSemaphoreIdx = 1;
        private const int FailedToSendLogSemaphoreIdx = 2;
        private const int EnqueuingLogSemaphoreIdx = 3;
        private readonly List<SemaphoreSlim> _eventSemaphores = new List<SemaphoreSlim> { new SemaphoreSlim(0), new SemaphoreSlim(0), new SemaphoreSlim(0), new SemaphoreSlim(0) };

        public ChannelTest()
        {
            LogSerializer.AddLogType(TestLog.JsonIdentifier, typeof(TestLog));
        }

        [TestInitialize]
        public void InitializeChannelTest()
        {
            SetChannelWithTimeSpan(_batchTimeSpan);
        }

        /// <summary>
        /// Verify that channel is enabled by default
        /// </summary>
        [TestMethod]
        public void ChannelEnabledByDefault()
        {
            Assert.IsTrue(_channel.IsEnabled);
        }

        /// <summary>
        /// Verify that disabling channel has the expected effect
        /// </summary>
        [TestMethod]
        public void DisableChannel()
        {
            _channel.SetEnabledAsync(false).RunNotAsync();

            Assert.IsFalse(_channel.IsEnabled);
        }

        /// <summary>
        /// Verify that enabling the channel has the expected effect
        /// </summary>
        [TestMethod]
        public void EnableChannel()
        {
            _channel.SetEnabledAsync(false).RunNotAsync();
            _channel.SetEnabledAsync(true).RunNotAsync();

            Assert.IsTrue(_channel.IsEnabled);
        }

        /// <summary>
        /// Verify that enqueuing a log passes the same log reference to enqueue event argument
        /// </summary>
        [TestMethod]
        public void EnqueuedLogsAreSame()
        {
            var log = new TestLog();
            var sem = new SemaphoreSlim(0);
            _channel.EnqueuingLog += (sender, args) =>
            {
                Assert.AreSame(log, args.Log);
                sem.Release();
            };

            _channel.EnqueueAsync(log).RunNotAsync();
            Assert.IsTrue(sem.Wait(DefaultWaitTime));
        }

        /// <summary>
        /// Verify that when a batch reaches its capacity, it is sent immediately
        /// </summary>
        [TestMethod]
        public void EnqueueMaxLogs()
        {
            SetChannelWithTimeSpan(TimeSpan.FromHours(1));
            for (var i = 0; i < MaxLogsPerBatch; ++i)
            {
                _channel.EnqueueAsync(new TestLog()).RunNotAsync();
            }
            Assert.IsTrue(SendingLogOccurred(1));
        }

        /// <summary>
        /// Verify that when channel is disabled, sent event is not triggered
        /// </summary>
        [TestMethod]
        public void EnqueueWhileDisabled()
        {
            _channel.SetEnabledAsync(false).RunNotAsync();
            var log = new TestLog();
            _channel.EnqueueAsync(log).RunNotAsync();
            Assert.IsFalse(SentLogOccurred(1));
        }

        [TestMethod]
        public void ChannelInvokesSendingLogEvent()
        {
            for (var i = 0; i < MaxLogsPerBatch; ++i)
            {
                _channel.EnqueueAsync(new TestLog()).RunNotAsync();
            }

            Assert.IsTrue(SendingLogOccurred(MaxLogsPerBatch));
        }

        [TestMethod]
        public void ChannelInvokesSentLogEvent()
        {
            for (var i = 0; i < MaxLogsPerBatch; ++i)
            {
                _channel.EnqueueAsync(new TestLog()).RunNotAsync();
            }

            Assert.IsTrue(SentLogOccurred(MaxLogsPerBatch));
        }

        [TestMethod]
        public void ChannelInvokesFailedToSendLogEvent()
        {
            MakeIngestionCallsFail();
            for (var i = 0; i < MaxLogsPerBatch; ++i)
            {
                _channel.EnqueueAsync(new TestLog()).RunNotAsync();
            }

            Assert.IsTrue(FailedToSendLogOccurred(MaxLogsPerBatch));
        }

        /// <summary>
        /// Validate that links are same on an error and a log
        /// </summary>
        [TestMethod]
        public void FailedToSendLogEventArgsAreSame()
        {
            var ex = new Exception();
            var log = new TestLog();
            var failedEventLogArgs = new FailedToSendLogEventArgs(log, ex);
            Assert.AreSame(log, failedEventLogArgs.Log);
            Assert.AreSame(ex, failedEventLogArgs.Exception);
        }

        /// <summary>
        /// Validate that channel will send log after enabling
        /// </summary>
        [TestMethod]
        public void ChannelInvokesSendingLogEventAfterEnabling()
        {
            _channel.ShutdownAsync().RunNotAsync();
            for (int i = 0; i < MaxLogsPerBatch; ++i)
            {
                _channel.EnqueueAsync(new TestLog()).RunNotAsync();
            }

            _channel.SetEnabledAsync(true).RunNotAsync();

            Assert.IsTrue(SendingLogOccurred(MaxLogsPerBatch));
        }

        /// <summary>
        /// Validate that FailedToSendLog calls when channel is disabled
        /// </summary>
        [TestMethod]
        public void ChannelInvokesFailedToSendLogEventAfterDisabling()
        {
            _channel.SetEnabledAsync(false).RunNotAsync();
            for (int i = 0; i < MaxLogsPerBatch; ++i)
            {
                _channel.EnqueueAsync(new TestLog()).RunNotAsync();
            }

            Assert.IsTrue(SendingLogOccurred(MaxLogsPerBatch));
            Assert.IsTrue(FailedToSendLogOccurred(MaxLogsPerBatch));
        }

        /// <summary>
        /// Validate that all logs removed
        /// </summary>
        [TestMethod]
        public void ClearLogs()
        {
            _channel.ShutdownAsync().RunNotAsync();
            _channel.EnqueueAsync(new TestLog()).RunNotAsync();

            _channel.ClearAsync().RunNotAsync();
            _channel.SetEnabledAsync(true).RunNotAsync();

            Assert.IsFalse(SendingLogOccurred(1));
        }

        /// <summary>
        /// Validate that channel's mutex is disposed
        /// </summary>
        [TestMethod]
        public void DisposeChannelTest()
        {
            _channel.Dispose();
            Assert.ThrowsExceptionAsync<ObjectDisposedException>(() => _channel.SetEnabledAsync(true));
        }

        /// <summary>
        /// Validate that StorageException is processing without exception
        /// </summary>
        [TestMethod]
        public void ThrowStorageExceptionInDeleteLogsTime()
        {
            var storage = new Mock<IStorage>();
            storage.Setup(s => s.DeleteLogsAsync(It.IsAny<string>(), It.IsAny<string>())).Throws<StorageException>();
            storage.Setup(s => s.GetLogsAsync(It.IsAny<string>(), It.IsAny<int>(), It.IsAny<List<Log>>())).Returns(Task.FromResult(""));

            Mobile.Channel.Channel channel = new Mobile.Channel.Channel("name", 1, _batchTimeSpan, 1, _appSecret, _mockIngestion, storage.Object);

            // Shutdown channel and store some log
            channel.ShutdownAsync().RunNotAsync();
            channel.EnqueueAsync(new TestLog()).RunNotAsync();

            channel.SetEnabledAsync(true).RunNotAsync();

            // Not throw any exception
        }

        private void SetChannelWithTimeSpan(TimeSpan timeSpan)
        {
<<<<<<< HEAD
            _storage.DeleteLogsAsync(ChannelName).RunNotAsync();
=======
            _storage = new Mobile.Storage.Storage();
            _storage.DeleteLogsAsync(ChannelName).Wait();
>>>>>>> d7bc5d4d
            _channel = new Mobile.Channel.Channel(ChannelName, MaxLogsPerBatch, timeSpan, MaxParallelBatches,
                _appSecret, _mockIngestion, _storage);
            MakeIngestionCallsSucceed();
            SetupEventCallbacks();
        }

        private void MakeIngestionCallsFail()
        {
            _mockIngestion.CallShouldSucceed = false;
        }

        private void MakeIngestionCallsSucceed()
        {
            _mockIngestion.CallShouldSucceed = true;
        }

        private void SetupEventCallbacks()
        {
            foreach (var sem in _eventSemaphores)
            {
                if (sem.CurrentCount != 0)
                {
                    sem.Release(sem.CurrentCount);
                }
            }
            _channel.SendingLog += (sender, args) => { _eventSemaphores[SendingLogSemaphoreIdx].Release(); };
            _channel.SentLog += (sender, args) => { _eventSemaphores[SentLogSemaphoreIdx].Release(); };
            _channel.FailedToSendLog += (sender, args) => { _eventSemaphores[FailedToSendLogSemaphoreIdx].Release(); };
            _channel.EnqueuingLog += (sender, args) => { _eventSemaphores[EnqueuingLogSemaphoreIdx].Release(); };
        }

        private bool FailedToSendLogOccurred(int numTimes, int waitTime = DefaultWaitTime)
        {
            return EventWithSemaphoreOccurred(_eventSemaphores[FailedToSendLogSemaphoreIdx], numTimes, waitTime);
        }

        private bool EnqueuingLogOccurred(int numTimes, int waitTime = DefaultWaitTime)
        {
            return EventWithSemaphoreOccurred(_eventSemaphores[EnqueuingLogSemaphoreIdx], numTimes, waitTime);
        }

        private bool SentLogOccurred(int numTimes, int waitTime = DefaultWaitTime)
        {
            return EventWithSemaphoreOccurred(_eventSemaphores[SentLogSemaphoreIdx], numTimes, waitTime);
        }

        private bool SendingLogOccurred(int numTimes, int waitTime = DefaultWaitTime)
        {
            return EventWithSemaphoreOccurred(_eventSemaphores[SendingLogSemaphoreIdx], numTimes, waitTime);
        }

        private static bool EventWithSemaphoreOccurred(SemaphoreSlim semaphore, int numTimes, int waitTime)
        {
            for (var i = 0; i < numTimes; ++i)
            {
                if (!semaphore.Wait(waitTime))
                {
                    return false;
                }
            }
            return true;
        }
    }
}<|MERGE_RESOLUTION|>--- conflicted
+++ resolved
@@ -249,12 +249,8 @@
 
         private void SetChannelWithTimeSpan(TimeSpan timeSpan)
         {
-<<<<<<< HEAD
+            _storage = new Mobile.Storage.Storage();
             _storage.DeleteLogsAsync(ChannelName).RunNotAsync();
-=======
-            _storage = new Mobile.Storage.Storage();
-            _storage.DeleteLogsAsync(ChannelName).Wait();
->>>>>>> d7bc5d4d
             _channel = new Mobile.Channel.Channel(ChannelName, MaxLogsPerBatch, timeSpan, MaxParallelBatches,
                 _appSecret, _mockIngestion, _storage);
             MakeIngestionCallsSucceed();
